for N in [Float64, Rational{Int}, Float32]
    # overapproximating a set of type T1 with an unsupported type T2 is the
    # identity if T1 = T2
    @test_throws MethodError overapproximate(ZeroSet{N}(2), EmptySet)
    e = EmptySet{N}()
    @test overapproximate(e, EmptySet) == e

    # HPolygon approximation with box directions
    c = N[0, 0]
    b = Ball1(c, N(1))
    p = overapproximate(b, HPolygon)
    for d in [N[1, 0], N[-1, 0]]
        @test σ(d, p)[1] ≈ σ(d, b)[1]
    end
    for d in [N[0, 1], N[0, -1]]
        @test σ(d, p)[2] ≈ σ(d, b)[2]
    end

    # Hyperrectangle approximation
    c = N[0, 0]
    b = Ball1(c, N(1))
    p = overapproximate(b, Hyperrectangle)
    for d in [N[1, 0], N[-1, 0]]
        @test σ(d, p)[1] ≈ σ(d, b)[1]
    end
    for d in [N[0, 1], N[0, -1]]
        @test σ(d, p)[2] ≈ σ(d, b)[2]
    end
    @test p.center ≈ c
    @test p.radius ≈ N[1, 1]

    # Interval approximation
    b = Ball1(N[0], N(1))
    p = overapproximate(b, LazySets.Interval)
    for d in [N[1], N[-1]]
        @test σ(d, p)[1] ≈ σ(d, b)[1]
    end

    # approximation with an axis-aligned hyperrectangle
    Z = Zonotope(N[-1.0, -1.0], N[-1/2 0; -1.2 -1])
    Zoa = overapproximate(Z, Hyperrectangle) # faster o.a.
    Zba = box_approximation(Z) # default o.a. implementation that uses supp function
    @test Zoa.center ≈ Zba.center && Zoa.radius ≈ Zba.radius

    # same but using cartesian product
    h1 = Hyperrectangle(N[1/2],  N[1/2])
    h2 = Hyperrectangle(N[2.5, 4.5],  N[1/2, 1/2])
    H = overapproximate(h1 × h2, Hyperrectangle) # defaults to convert method
    @test low(H) == N[0, 2, 4] && high(H) == N[1, 3, 5]

    # overapproximation of the lazy linear map of a hyperrectangular set
    H = Hyperrectangle(N[0, 0], N[1/2, 1])
    M = Diagonal(N[2, 2])
    OA = overapproximate(M*H, Hyperrectangle)
    @test OA isa Hyperrectangle && OA.center == N[0, 0] && OA.radius == N[1, 2]

    #overapproximation of Minkowski sum of linear maps for each block in the row block
    i1 = Interval(N[0, 1])
    h = Hyperrectangle(low=N[3, 4], high=N[5, 7])
    M = N[1 2 3; 4 5 6; 7 8 9]
    cpa = CartesianProductArray([i1, h])
    lm = M * cpa

    oa = overapproximate(lm, Hyperrectangle)
    oa_box = overapproximate(lm, Approximations.BoxDirections)
    d_oa_d_hp = overapproximate(lm, CartesianProductArray{N, Hyperrectangle{N}})
    d_oa_d_box = overapproximate(lm, CartesianProductArray, Approximations.BoxDirections)
    oa_d_hp = overapproximate(d_oa_d_hp)
    oa_d_box = overapproximate(d_oa_d_box, Approximations.BoxDirections)

    @test oa == oa_d_hp
    @test oa_box == oa_d_box

    for (oax, set_type) in [(d_oa_d_hp, Hyperrectangle), (d_oa_d_box, HPolytope)]
        @test oax isa CartesianProductArray
        arr = oax.array
        @test length(arr) == 2 && dim(arr[1]) == 1 && dim(arr[2]) == 2
        @test all(X -> X isa set_type, arr)
    end

    i1 = Interval(N[0, 1])
    i2 = Interval(N[2, 3])
    i3 = Interval(N[1, 4])
    cpa = CartesianProductArray([i1, i2, i3])
    M = N[1 2 0; 0 1 0; 0 1 1]
    lm = M * cpa
    d_oa = overapproximate(lm, CartesianProductArray{N, Interval{N}})
    oa = overapproximate(lm)
    @test overapproximate(d_oa) == oa
    @test typeof(d_oa) == CartesianProductArray{N, Interval{N}}

end

# tests that do not work with Rational{Int}
for N in [Float64, Float32]
    # useful for benchmarking overapproximate and LinearMap's support vector
    # (see #290)
    function overapproximate_lmap(n)
        B = BallInf(ones(N, n), N(2))
        π = sparse(N[1, 2], N[1, 2], ones(N, 2), 2, n)
        return Approximations.overapproximate(π*B)
    end
    o = overapproximate_lmap(50)
    @test o.center == N[1, 1] && o.radius == N[2, 2]

    # Approximation of a 2D centered unit ball in norm 1
    # All vertices v should be like this:
    # ‖v‖ >= 1 and ‖v‖ <= 1+ε
    # Where ε is the given error bound
    b = Ball1(N[0, 0], N(1))
    ε = N(0.01)
    p = tovrep(overapproximate(b, ε))
    for v in vertices_list(p)
    @test norm(v) >= N(1)
    @test norm(v) <= N(1 + ε)
    end

    # Check that there are no redundant constraints for a ballinf
    b = BallInf(N[0.5, 0.5], N(0.1))
    lcl = overapproximate(b, N(0.001)).constraints
    @test length(lcl) == 4
    @test lcl[1].a == N[1, 0]
    @test lcl[1].b == N(0.6)
    @test lcl[2].a == N[0, 1]
    @test lcl[2].b == N(0.6)
    @test lcl[3].a == N[-1, 0]
    @test lcl[3].b == N(-0.4)
    @test lcl[4].a == N[0, -1]
    @test lcl[4].b == N(-0.4)

    # Check that there are no redundant constraints for a HPolygon (octagon)
    p = HPolygon{N}()
    addconstraint!(p, LinearConstraint(N[1, 0], N(1)))
    addconstraint!(p, LinearConstraint(N[0, 1], N(1)))
    addconstraint!(p, LinearConstraint(N[-1, 0], N(1)))
    addconstraint!(p, LinearConstraint(N[0, -1], N(1)))
    addconstraint!(p, LinearConstraint(N[sqrt(2)/2, sqrt(2)/2], N(1)))
    addconstraint!(p, LinearConstraint(N[-sqrt(2)/2, sqrt(2)/2], N(1)))
    addconstraint!(p, LinearConstraint(N[sqrt(2)/2, -sqrt(2)/2], N(1)))
    addconstraint!(p, LinearConstraint(N[-sqrt(2)/2, -sqrt(2)/2], N(1)))
    lcl = overapproximate(p, N(.001)).constraints
    @test length(lcl) == 8
    @test lcl[1].a ≈ N[1, 0]
    @test lcl[1].b ≈ N(1)
    @test lcl[2].a ≈ N[sqrt(2)/2, sqrt(2)/2]
    @test lcl[2].b ≈ N(1)
    @test lcl[3].a ≈ N[0, 1]
    @test lcl[3].b ≈ N(1)
    @test lcl[4].a ≈ N[-sqrt(2)/2, sqrt(2)/2]
    @test lcl[4].b ≈ N(1)
    @test lcl[5].a ≈ N[-1, 0]
    @test lcl[5].b ≈ N(1)
    @test lcl[6].a ≈ N[-sqrt(2)/2, -sqrt(2)/2]
    @test lcl[6].b ≈ N(1)
    @test lcl[7].a ≈ N[0, -1]
    @test lcl[7].b ≈ N(1)
    @test lcl[8].a ≈ N[sqrt(2)/2, -sqrt(2)/2]
    @test lcl[8].b ≈ N(1)

    # Zonotope approximation
    Z1 = Zonotope(ones(N, 2), [N[1, 0], N[0, 1], N[1, 1]])
    Z2 = Zonotope(-ones(N, 2), [N[0.5, 1], N[-0.1, 0.9], N[1, 4]])
    Y = ConvexHull(Z1, Z2)
    Y_polygon = overapproximate(Y, N(1e-3)) # overapproximate with a polygon
    Y_zonotope = overapproximate(Y, Zonotope) # overapproximate with a zonotope
    @test Y_polygon ⊆ Y_zonotope
    @test !(Y_zonotope ⊆ Y_polygon)
<<<<<<< HEAD

    #Zonotope approximation of TaylorModel1
    x₀ = IntervalArithmetic.Interval(N(0.0),N(0.0))
    D = IntervalArithmetic.Interval(N(-3.0), N(1.0))
    δ = N(0.5);I = IntervalArithmetic.Interval(-δ, δ)
    p = Taylor1(N[2.0, 1.0], 2)
    p1 = Taylor1(N[0.9, 3.0], 2)
    TM = [TaylorModel1(p, I, x₀, D),TaylorModel1(p1, I, x₀, D)]
    Z1 = overapproximate(TM,Zonotope)
    Z2 = Zonotope(N[1.0,-2.1],[N[2.0,6.0],N[0.5,0.0],N[0.0,0.5]])
    @test Z1 == Z2

    #Zonotope approximation of TaylorModelN
    x1, x2 = set_variables(N, ["x1", "x2"], order=5)
    x0 = IntervalArithmetic.Interval(N(0.0), N(0.0))×IntervalArithmetic.Interval(N(0.0), N(0.0))
    Dx1 = IntervalArithmetic.Interval(N(0.0), N(3.0))
    Dx2 = IntervalArithmetic.Interval(N(-1.0), N(1.0))
    D = Dx1×Dx2
    δ = N(0.5);I = IntervalArithmetic.Interval(-δ, δ)
    p1 = 1 + x1^2 - x2
    p2 = x2^3 + 3x1^4 + x1 + 1
    TM = [TaylorModelN(p1,I,x0,D), TaylorModelN(p2,I,x0,D)]
    Z1 = overapproximate(TM,Zonotope)
    Z2 = Zonotope(N[5.5,124.0],[N[0.0,1.5],N[-1.0,0.0],N[5.0,0.0],N[0.0,123.0]])
    @test Z1 == Z2
=======
end

for N in [Float64] # due to sparse vectors: a = sparse(Float32[1 -1; 1 1];); a \ Float32[4, 10]
    #decomposed linear map approximation
    i1 = Interval(N[0, 1])
    i2 = Interval(N[2, 3])
    M = N[1 2; 0 1]
    cpa = CartesianProductArray([i1, i2])
    lm = M * cpa
    d_oa = overapproximate(lm, CartesianProductArray{N, Interval{N}})
    oa = overapproximate(lm, OctDirections)
    @test oa ⊆ d_oa
>>>>>>> 847ffe84
end<|MERGE_RESOLUTION|>--- conflicted
+++ resolved
@@ -165,7 +165,6 @@
     Y_zonotope = overapproximate(Y, Zonotope) # overapproximate with a zonotope
     @test Y_polygon ⊆ Y_zonotope
     @test !(Y_zonotope ⊆ Y_polygon)
-<<<<<<< HEAD
 
     #Zonotope approximation of TaylorModel1
     x₀ = IntervalArithmetic.Interval(N(0.0),N(0.0))
@@ -191,7 +190,6 @@
     Z1 = overapproximate(TM,Zonotope)
     Z2 = Zonotope(N[5.5,124.0],[N[0.0,1.5],N[-1.0,0.0],N[5.0,0.0],N[0.0,123.0]])
     @test Z1 == Z2
-=======
 end
 
 for N in [Float64] # due to sparse vectors: a = sparse(Float32[1 -1; 1 1];); a \ Float32[4, 10]
@@ -204,5 +202,4 @@
     d_oa = overapproximate(lm, CartesianProductArray{N, Interval{N}})
     oa = overapproximate(lm, OctDirections)
     @test oa ⊆ d_oa
->>>>>>> 847ffe84
 end