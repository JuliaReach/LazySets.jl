for N in [Float64, Rational{Int}, Float32]
    # random half-space
    rand(HalfSpace)

    # normal constructor
    hs = HalfSpace(ones(N, 3), N(5))

    # corner case: zero normal vector
    @test_throws AssertionError HalfSpace(N[0, 0], N(1))

    # dimension
    @test dim(hs) == 3

    # support function
    hs2 = HalfSpace(N[1, 0], N(1))
    @test ρ(N[2, 0], hs2) == N(2)
    @test ρ(N[-2, 0], hs2) == N(Inf)
    @test ρ(N[1, 1], hs2) == N(Inf)

    # support vector and membership function
    function test_svec(hs, d)
        @test σ(d, hs) ∈ hs
        @test σ(N(2) * d, hs) ∈ hs
        d2 = N[1, 0, 0]
        @test_throws ErrorException σ(d2, hs)
        d2 = zeros(N, 3)
        @test σ(d2, hs) ∈ hs
    end
    # tests 1
    normal = ones(N, 3)
    d = ones(N, 3)
    test_svec(HalfSpace(normal, N(5)), d)
    # tests 2
    normal = zeros(N, 3); normal[3] = N(1)
    d = zeros(N, 3); d[3] = 1
    test_svec(HalfSpace(normal, N(5)), d)

    # support vector in other directions throws an error (but see #750)
    # opposite direction
    @test_throws ErrorException σ(N[-1], HalfSpace(N[1], N(1)))
    # any other direction
    @test_throws ErrorException σ(N[1, 1], HalfSpace(N[1, 0], N(1)))

    # boundedness
    @test !isbounded(hs)

    # universality
    @test !isuniversal(hs)
    res, w = isuniversal(hs, true)
    @test !res && w ∉ hs

    # isempty
    @test !isempty(hs)

    # an_element function and membership function
    @test an_element(hs) ∈ hs

    # constraints list
    @test constraints_list(hs) == [hs]

    # constraints list from matrix-vector representation
    A = N[2 0; 1 3]
    b = N[-1, 1]
    @test constraints_list(A, b) ==
          [HalfSpace(N[2, 0], N(-1)), HalfSpace(N[1, 3], N(1))]

    # constrained dimensions
    @test constrained_dimensions(HalfSpace(N[1, 0, 1], N(1))) == [1, 3]
    @test constrained_dimensions(HalfSpace(N[0, 1, 0], N(1))) == [2]
    # sparse vector
    @test constrained_dimensions(HalfSpace(sparsevec([2], N[1], 3), N(1))) == [2]

    # halfspace_left & halfspace_right
    @test N[1, 2] ∈ halfspace_left(N[1, 1], N[2, 2])
    @test N[2, 1] ∈ halfspace_right(N[1, 1], N[2, 2])

    # translation
    @test translate(hs, N[1, 2, 3]) == HalfSpace(ones(N, 3), N(11))

    # intersection emptiness
    b = BallInf(N[3, 3, 3], N(1))
    empty_intersection, v = is_intersection_empty(b, hs, true)
    @test is_intersection_empty(b, hs) && empty_intersection
    b = BallInf(N[1, 1, 1], N(1))
    empty_intersection, v = is_intersection_empty(b, hs, true)
    @test !is_intersection_empty(b, hs) && !empty_intersection && v ∈ hs
    hs1 = HalfSpace(N[1, 0], N(1)) # x <= 1
    hs2 = HalfSpace(N[-1, 0], N(-2)) # x >= 2
    empty_intersection, v = is_intersection_empty(hs1, hs2, true)
    @test is_intersection_empty(hs1, hs2) && empty_intersection && v == N[]
    hs3 = HalfSpace(N[-1, 0], N(-1)) # x >= 1
    empty_intersection, v = is_intersection_empty(hs1, hs3, true)
    @test !is_intersection_empty(hs1, hs3) && !empty_intersection && v == N[1, 0]
    hs4 = HalfSpace(N[-1, 0], N(0)) # x >= 0
    empty_intersection, v = is_intersection_empty(hs1, hs4, true)
    @test !is_intersection_empty(hs1, hs4) && !empty_intersection && v ∈ hs1 && v ∈ hs4

    # check for tighter constraint
    c1 = HalfSpace([1., 0.], 1.)
    c2 = HalfSpace([2., 0.], 2.)
    c3 = HalfSpace([2., 0.], 1.)
    @test LazySets.is_tighter_same_dir_2D(c1, c2) &&
          LazySets.is_tighter_same_dir_2D(c3, c2)
    @test !LazySets.is_tighter_same_dir_2D(c1, c2, strict=true) &&
          LazySets.is_tighter_same_dir_2D(c3, c2, strict=true)

    # test concrete linear map of a half-space
    H = HalfSpace(N[1, -1], N(0)) # x <= y
    M = N[1 0; 0 0] # non-invertible matrix
    @test_throws ArgumentError linear_map(M, H, algorithm="vrep")
    M = N[2 2; 0 1] # invertible matrix
    @test linear_map(M, H) == HalfSpace(N[0.5, -2.0], N(0.0))

    if test_suite_polyhedra
        if N == Float64 || N == Float32
            @test linear_map(N[1 1], H) == Universe{N}(1)
        end
    end

    # conversion of the normal vector
    hs_sev = HalfSpace(SingleEntryVector(2, 3, N(1)), N(1))
    hs_vec = convert(HalfSpace{N, Vector{N}}, hs_sev)
    @test hs_vec.a == N[0, 1, 0] && hs_vec.b == N(1)
end

<<<<<<< HEAD
# tests that require ModelingToolkit
vars = @variables x y
@test HalfSpace(2x + 3y < 5) == HalfSpace([2.0, 3.0], 5.0)
@test HalfSpace(2x + 3y < 5, vars) == HalfSpace([2.0, 3.0], 5.0)
@test HalfSpace(2x + 3y < 5, N=Int) == HalfSpace([2, 3], 5)

@test HalfSpace(2x + 3y > 5) == HalfSpace([-2.0, -3.0], -5.0)
@test HalfSpace(2x + 3y > 5, vars) == HalfSpace([-2.0, -3.0], -5.0)

@test HalfSpace(2x + 3y ≤ 5) == HalfSpace([2.0, 3.0], 5.0)
@test HalfSpace(2x + 3y ≤ 5, vars) == HalfSpace([2.0, 3.0], 5.0)

@test HalfSpace(2x <= 5y - 1) == HalfSpace([2.0, -5.0], -1.0)
@test HalfSpace(2x ≤ 5y - 1) == HalfSpace([2.0, -5.0], -1.0)

@test HalfSpace(2x + 3y ≥ 5) == HalfSpace([-2.0, -3.0], -5.0)
@test HalfSpace(2x + 3y ≥ 5, vars) == HalfSpace([-2.0, -3.0], -5.0)

# doesn't work because get_vars returns variables [y, x]
# => both tests below require vars to pass
@test HalfSpace(2x ≥ 5y - 1, vars) == HalfSpace([-2.0, 5.0], 1.0)
@test HalfSpace(2x >= 5y - 1, vars) == HalfSpace([-2.0, 5.0], 1.0)

# test with sparse variables
@variables x[1:5]
@test HalfSpace(2x[1] + 5x[4] <= 10., x) == HalfSpace([2.0, 0.0, 0.0, 5.0, 0.0], 10.0)
@test HalfSpace(2x[1] + 5x[4] >= -10. + x[3], x) == HalfSpace([-2.0, 0.0, 1.0, -5.0, 0.0], 10.0)
=======
# tests that only work with Float64 and Float32
for N in [Float64, Float32]
    # normalization
    hs1 = HalfSpace(N[1e5, 2e5], N(3e5))
    hs2 = normalize(hs1)
    @test norm(hs2.a) ≈ N(1) && hs2.b == hs1.b / norm(hs1.a)
    @test normalize(hs1, N(1)) == HalfSpace(N[1//3, 2//3], N(1))
    @test normalize(hs1, N(Inf)) == HalfSpace(N[1//2, 1], N(3//2))
end
>>>>>>> 264e641c
<|MERGE_RESOLUTION|>--- conflicted
+++ resolved
@@ -123,7 +123,16 @@
     @test hs_vec.a == N[0, 1, 0] && hs_vec.b == N(1)
 end
 
-<<<<<<< HEAD
+# tests that only work with Float64 and Float32
+for N in [Float64, Float32]
+    # normalization
+    hs1 = HalfSpace(N[1e5, 2e5], N(3e5))
+    hs2 = normalize(hs1)
+    @test norm(hs2.a) ≈ N(1) && hs2.b == hs1.b / norm(hs1.a)
+    @test normalize(hs1, N(1)) == HalfSpace(N[1//3, 2//3], N(1))
+    @test normalize(hs1, N(Inf)) == HalfSpace(N[1//2, 1], N(3//2))
+end
+
 # tests that require ModelingToolkit
 vars = @variables x y
 @test HalfSpace(2x + 3y < 5) == HalfSpace([2.0, 3.0], 5.0)
@@ -150,15 +159,4 @@
 # test with sparse variables
 @variables x[1:5]
 @test HalfSpace(2x[1] + 5x[4] <= 10., x) == HalfSpace([2.0, 0.0, 0.0, 5.0, 0.0], 10.0)
-@test HalfSpace(2x[1] + 5x[4] >= -10. + x[3], x) == HalfSpace([-2.0, 0.0, 1.0, -5.0, 0.0], 10.0)
-=======
-# tests that only work with Float64 and Float32
-for N in [Float64, Float32]
-    # normalization
-    hs1 = HalfSpace(N[1e5, 2e5], N(3e5))
-    hs2 = normalize(hs1)
-    @test norm(hs2.a) ≈ N(1) && hs2.b == hs1.b / norm(hs1.a)
-    @test normalize(hs1, N(1)) == HalfSpace(N[1//3, 2//3], N(1))
-    @test normalize(hs1, N(Inf)) == HalfSpace(N[1//2, 1], N(3//2))
-end
->>>>>>> 264e641c
+@test HalfSpace(2x[1] + 5x[4] >= -10. + x[3], x) == HalfSpace([-2.0, 0.0, 1.0, -5.0, 0.0], 10.0)