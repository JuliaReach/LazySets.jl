--- conflicted
+++ resolved
@@ -122,7 +122,6 @@
     @test size(expMZ) == size(A_mz)
     @test_throws AssertionError MatrixZonotopeExp(B_mz)
 
-<<<<<<< HEAD
     # convert IM to MZ
     @static if isdefined(@__MODULE__, :IntervalMatrices)
         IM = IntervalMatrix([interval(-N(1.1), -N(0.9)) interval(-N(4.1), -N(3.9));
@@ -131,7 +130,7 @@
         @test isapprox(center(MZ), N[-1.0 -4.0; 4.0 -1.0])
         @test isapprox(generator(MZ), [N[0.1 0.1; 0.1 0.1]])
     end
-=======
+
     # vectorize and matrixize
     c = N[1 0; 0 3]
     gens = [N[1 -1; 0 2]]
@@ -161,7 +160,6 @@
     ms =minkowski_sum(MZ, MZ2) 
     @test center(ms) == N[2 0; 0 6]
     @test generators(ms) == [N[1 -1; 0 2], N[1 4; 0 -2], N[-1 1; 0 -1], N[1 -1; 0 1]]
->>>>>>> 7959e74f
 end
 
 for N in @tN([Float64, Float32])
