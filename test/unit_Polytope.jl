--- conflicted
+++ resolved
@@ -42,8 +42,6 @@
     # support vector of polytope with no constraints
     @test_throws ErrorException σ(N[0], HPolytope{N}())
 
-<<<<<<< HEAD
-=======
     # boundedness
     @test isbounded(p) && isbounded(p, false)
     p2 = HPolytope{N}()
@@ -53,7 +51,6 @@
     answer, w = isuniversal(p, true)
     @test !isuniversal(p) && !answer && w ∉ p
 
->>>>>>> 94ec17ac
     # membership
     @test N[5 / 4, 7 / 4] ∈ p
     @test N[4, 1] ∉ p
@@ -235,8 +232,6 @@
     q = VPolytope([N[0, 1], N[0, 2]])
     @test N[0, 1//2] ∉ q
 
-<<<<<<< HEAD
-=======
     # inclusion (see #1809)
     X = BallInf(N[0.1, 0.2, 0.1], N(0.3))
     Y = convert(HPolytope, X)
@@ -250,7 +245,6 @@
     X_eps = BallInf(N[0.1, 0.2, 0.1], N(0.30001))
     @test !isequivalent(X, X_eps)
 
->>>>>>> 94ec17ac
     if test_suite_polyhedra
         # -----
         # H-rep
