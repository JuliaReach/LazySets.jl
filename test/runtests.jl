using LazySets, LazySets.Approximations, Test, LinearAlgebra, SparseArrays, StaticArrays

using LazySets: _leq, _geq, isapproxzero, _isapprox, _ztol

import IntervalArithmetic
const IA = IntervalArithmetic
using IntervalArithmetic: IntervalBox

# fix random number generator seed
using Random
Random.seed!(1234)

# ========================
# Optional dependencies
# ========================
import Distributions, Expokit, IntervalMatrices, Optim, TaylorModels, IntervalConstraintProgramming
using IntervalMatrices: ±, IntervalMatrix
using TaylorModels: set_variables, TaylorModelN
using IntervalConstraintProgramming

<<<<<<< HEAD
@static if VERSION >= v"1.3"
    using Symbolics
=======
@static if VERSION >= v"1.4"
    using ModelingToolkit
>>>>>>> 9d4e1a87
end

# ==============================
# Non-exported helper functions
# ==============================
using LazySets: ispermutation
using LazySets.Arrays: isinvertible, inner, allequal,
                       is_cyclic_permutation, SingleEntryVector

global test_suite_basic = true
global test_suite_doctests = true
global test_suite_polyhedra = true
global test_suite_plotting = true

if (length(ARGS) == 0) || (ARGS[1] == "--default")
    # default test suite including doctests
elseif ARGS[1] == "--basic"
    # basic test suite
    test_suite_doctests = false
    test_suite_polyhedra = false
    test_suite_plotting = false
elseif ARGS[1] == "--polyhedra"
    # Polyhedra.jl test suite
    test_suite_doctests = false
    test_suite_polyhedra = true
    test_suite_plotting = false
elseif ARGS[1] == "--plot"
    # plotting test suite
    test_suite_doctests = false
    test_suite_polyhedra = false
    test_suite_plotting = true
elseif ARGS[1] == "--all"
    # complete test suite
    test_suite_doctests = true
    test_suite_polyhedra = true
    test_suite_plotting = true
else
    error("unknown parameter 1: $(ARGS[1])")
end

if test_suite_polyhedra || test_suite_plotting
    import Polyhedra
    using CDDLib # for tests that require CDDLib specific backend=...

    # fix namespace conflicts with Polyhedra
    using LazySets: dim, HalfSpace, Interval, Line2D, translate
end

if test_suite_basic

    # =========================
    # Testing utility functions
    # =========================
    @time @testset "LazySets.Util" begin include("Utils/util.jl") end
    @time @testset "LazySets.Comparisons" begin include("Utils/comparisons.jl") end
    @time @testset "LazySets.Interior" begin include("Utils/interior.jl") end

    # =======================================
    # Testing interfaces to external packages
    # =======================================
    @time @testset "LazySets.CDDLib" begin include("Interfaces/CDDLib.jl") end

    # =======================================
    # Testing types that inherit from LazySet
    # =======================================
    @time @testset "LazySets.LazySet" begin include("Interfaces/LazySet.jl") end
    @time @testset "LazySets.Singleton" begin include("Sets/Singleton.jl") end
    @time @testset "LazySets.Ball1" begin include("Sets/Ball1.jl") end
    @time @testset "LazySets.Ball2" begin include("Sets/Ball2.jl") end
    @time @testset "LazySets.Ballp" begin include("Sets/Ballp.jl") end
    @time @testset "LazySets.BallInf" begin include("Sets/BallInf.jl") end
    @time @testset "LazySets.Hyperrectangle" begin include("Sets/Hyperrectangle.jl") end
    @time @testset "LazySets.Polygon" begin include("Sets/Polygon.jl") end
    @time @testset "LazySets.Polytope" begin include("Sets/Polytope.jl") end
    @time @testset "LazySets.Polyhedron" begin include("Sets/Polyhedron.jl") end
    @time @testset "LazySets.Zonotope" begin include("Sets/Zonotope.jl") end
    @time @testset "LazySets.ZeroSet" begin include("Sets/ZeroSet.jl") end
    @time @testset "LazySets.EmptySet" begin include("Sets/EmptySet.jl") end
    @time @testset "LazySets.Ellipsoid" begin include("Sets/Ellipsoid.jl") end
    @time @testset "LazySets.Hyperplane" begin include("Sets/Hyperplane.jl") end
    @time @testset "LazySets.HalfSpace" begin include("Sets/HalfSpace.jl") end
    @time @testset "LazySets.Interval" begin include("Sets/Interval.jl") end
    @time @testset "LazySets.LineSegment" begin include("Sets/LineSegment.jl") end
    @time @testset "LazySets.Line2D" begin include("Sets/Line2D.jl") end
    @time @testset "LazySets.Line" begin include("Sets/Line.jl") end
    @time @testset "LazySets.Universe" begin include("Sets/Universe.jl") end
    @time @testset "LazySets.HParallelotope" begin include("Sets/HParallelotope.jl") end

    # =========================================
    # Testing types representing set operations
    # =========================================
    @time @testset "LazySets.Bloating" begin include("LazyOperations/Bloating.jl") end
    @time @testset "LazySets.Intersection" begin include("LazyOperations/Intersection.jl") end
    @time @testset "LazySets.ConvexHull" begin include("LazyOperations/ConvexHull.jl") end
    @time @testset "LazySets.ExponentialMap" begin include("LazyOperations/ExponentialMap.jl") end
    @time @testset "LazySets.LinearMap" begin include("LazyOperations/LinearMap.jl") end
    @time @testset "LazySets.InverseLinearMap" begin include("LazyOperations/InverseLinearMap.jl") end
    @time @testset "LazySets.MinkowskiSum" begin include("LazyOperations/MinkowskiSum.jl") end
    @time @testset "LazySets.CartesianProduct" begin include("LazyOperations/CartesianProduct.jl") end
    @time @testset "LazySets.ResetMap" begin include("LazyOperations/ResetMap.jl") end
    @time @testset "LazySets.SymmetricIntervalHull" begin include("LazyOperations/SymmetricIntervalHull.jl") end
    @time @testset "LazySets.Translation" begin include("LazyOperations/Translation.jl") end
    @time @testset "LazySets.AffineMap" begin include("LazyOperations/AffineMap.jl") end

    # ======================
    # Testing set interfaces
    # ======================
    @time @testset "LazySets.CompactSet" begin include("Interfaces/CompactSet.jl") end

    # =========================================================
    # Testing other set types that do not inherit from LazySet
    # =========================================================
    @time @testset "LazySets.Complement" begin include("LazyOperations/Complement.jl") end
    @time @testset "LazySets.PolynomialZonotope" begin include("Sets/PolynomialZonotope.jl") end
    @time @testset "LazySets.Rectification" begin include("LazyOperations/Rectification.jl") end
    @time @testset "LazySets.Star" begin include("Sets/Star.jl") end
    @time @testset "LazySets.UnionSet" begin include("LazyOperations/UnionSet.jl") end

    # ===================
    # Concrete operations
    # ===================
    @time @testset "LazySets.concrete_convex_hull" begin include("ConcreteOperations/convex_hull.jl") end
    @time @testset "LazySets.samples" begin include("ConcreteOperations/samples.jl") end
    @time @testset "LazySets.area" begin include("ConcreteOperations/area.jl") end

    # =================================================================
    # Algorithms for approximation of convex sets using support vectors
    # =================================================================
    @time @testset "LazySets.Approximations.overapproximation" begin include("Approximations/overapproximate.jl") end
    @time @testset "LazySets.Approximations.underapproximation" begin include("Approximations/underapproximate.jl") end
    @time @testset "LazySets.Approximations.template_directions" begin include("Approximations/template_directions.jl") end
    @time @testset "LazySets.Approximations.box_approximation" begin include("Approximations/box_approximation.jl") end
    @time @testset "LazySets.Approximations.ballinf_approximation" begin include("Approximations/ballinf_approximation.jl") end
    @time @testset "LazySets.Approximations.radiusdiameter" begin include("Approximations/radiusdiameter.jl") end
    @time @testset "LazySets.Approximations.decompose" begin include("Approximations/decompose.jl") end
    @time @testset "LazySets.Approximations.distance" begin include("Approximations/distance.jl") end
    @time @testset "LazySets.Approximations.hausdorff_distance" begin include("Approximations/hausdorff_distance.jl") end

    # ========================
    # Testing method ambiguity
    # ========================
    @time @testset "LazySets.method_ambiguities" begin
        for package in [LazySets, Approximations, Arrays, Assertions, LazySets.Parallel]
            ambiguities = detect_ambiguities(package)
            @test isempty(ambiguities)
        end
    end

    # ====================================
    # Testing common API of all interfaces
    # (must be the last test because it
    #  loads Polyhedra.jl)
    # ====================================
    include("Utils/check_method_implementation.jl")
    @time @testset "LazySets.interfaces" begin include("Interfaces/interfaces.jl") end
end

if test_suite_plotting
    # define `plot` function as `RecipesBase.apply_recipe`
    import RecipesBase
    struct DummyBackend <: RecipesBase.AbstractBackend end
    struct DummyPlot <: RecipesBase.AbstractPlot{DummyBackend} end
    Base.length(::DummyPlot) = 0
    dict = Dict{Symbol, Any}(:plot_object => DummyPlot())
    plot(args...; kwargs...) = RecipesBase.apply_recipe(dict, args...; kwargs...)

    @time @testset "LazySets.plotting" begin include("Utils/plot.jl") end
end

if test_suite_doctests
    using Documenter
    include("../docs/init.jl")
    @time @testset "LazySets.doctests" begin doctest(LazySets) end
end<|MERGE_RESOLUTION|>--- conflicted
+++ resolved
@@ -17,15 +17,7 @@
 using IntervalMatrices: ±, IntervalMatrix
 using TaylorModels: set_variables, TaylorModelN
 using IntervalConstraintProgramming
-
-<<<<<<< HEAD
-@static if VERSION >= v"1.3"
-    using Symbolics
-=======
-@static if VERSION >= v"1.4"
-    using ModelingToolkit
->>>>>>> 9d4e1a87
-end
+using Symbolics
 
 # ==============================
 # Non-exported helper functions
