--- conflicted
+++ resolved
@@ -61,7 +61,6 @@
     @test ispermutation(convex_hull!([N[0, 1], N[0, 2], N[0, 3]]), [N[0, 1], N[0, 3]]) # three points on a vertical line
     @test convex_hull!([N[0, 1], N[0, 1], N[0, 1]]) == [N[0, 1]] # three equal points
 
-<<<<<<< HEAD
     # four vertex case in 2 dimentions
     A = N[1, 0]
     B = N[1, 1]
@@ -102,7 +101,7 @@
     points = [C, B, D, A]
     @test iscounterclockwise_three_points(convex_hull!(points), expr) # ADB
     @test ispermutation(convex_hull!([N[1, 1], N[2, 2], N[3, 3], N[4, 4]]), [N[1, 1], N[4, 4]]) # points aligned
-=======
+    
     # five-vertices case in 2D
     points = to_N(N, [[0.9, 0.2], [0.4, 0.6], [0.2, 0.1], [0.1, 0.3], [0.3, 0.28]])
     points_copy = copy(points)
@@ -110,7 +109,6 @@
     @test ispermutation(convex_hull!(points, algorithm="monotone_chain"), sorted)
     @test ispermutation(convex_hull!(points, algorithm="monotone_chain_sorted"), sorted)
     @test_throws ErrorException convex_hull!(points_copy, algorithm="")
->>>>>>> 894fda37
 
     # higher dimension
     if test_suite_polyhedra && N != Float32 # no backend supporting Float32
