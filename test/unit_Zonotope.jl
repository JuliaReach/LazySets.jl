--- conflicted
+++ resolved
@@ -59,8 +59,6 @@
     # isempty
     @test !isempty(z)
 
-<<<<<<< HEAD
-=======
     # isuniversal
     answer, w = isuniversal(z, true)
     @test !isuniversal(z) && !answer && w ∉ z
@@ -68,7 +66,6 @@
     # an_element function
     @test an_element(z) ∈ z
 
->>>>>>> 94ec17ac
     # concrete operations
     gens = N[1 1; -1 1]
     Z1 = Zonotope(N[1, 1], gens)
