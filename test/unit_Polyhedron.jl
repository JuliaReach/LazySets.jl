--- conflicted
+++ resolved
@@ -283,11 +283,7 @@
         @test L isa HPolyhedron{N}
         L = linear_map(sparse(Mnotinv), Pbdd, algorithm="vrep") # Requires Polyhedra because it works on vertices
         @test L isa VPolytope
-<<<<<<< HEAD
-        # breaks because "inv_right" requires an invertible matrix
-=======
         # breaks because "inv_right" requires an invertible matrix 
->>>>>>> 0f2815b4
         @test_throws ArgumentError linear_map(sparse(Mnotinv), Punbdd, algorithm="inv_right")
 
         # remove a repeated constraint (#909)
