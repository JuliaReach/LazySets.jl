ENV["GKSwstype"] = "100"  # set 'GR environment' to 'no output' (for Travis CI)
using Documenter, LazySets
<<<<<<< HEAD
import Polyhedra, Optim, Expokit, Distributions
=======
import Polyhedra, Optim, Expokit, TaylorModels
>>>>>>> c3181769

makedocs(
    sitename = "LazySets.jl",
    modules = Module[LazySets, Approximations],
    format = Documenter.HTML(
        prettyurls = get(ENV, "CI", nothing) == "true",
        assets = ["assets/juliareach.css"]),
    pages = [
        "Home" => "index.md",
        "Manual" => Any[
        "Getting Started" => "man/getting_started.md",
        "Polyhedral Approximations" => "man/polyhedral_approximations.md",
        "Decomposing an Affine Map" => "man/decompose_example.md",
        "Fast 2D LPs" => "man/fast_2d_LPs.md",
        "Iterative Refinement" => "man/iterative_refinement.md",
        "Interval Hulls" => "man/interval_hulls.md",
        "Convex Hulls" => "man/convex_hulls.md",
        "Operations on Sets" => "man/set_operations.md",
        "A Reachability Algorithm" => "man/reach_zonotopes.md",
        "A Hybrid Reachability Algorithm" => "man/reach_zonotopes_hybrid.md",
        "Concrete Polyhedra" => "man/concrete_polyhedra.md",
        "Parallel Approximations" => "man/parallel_approximations.md",
        "Lazy Intersections" => "man/lazy_intersections.md"
        ],
        "Library" => Any[
        "Set Interfaces" => "lib/interfaces.md",
        "Common Set Representations" => "lib/representations.md",
        "Common Set Operations" => "lib/operations.md",
        "Comparisons" => "lib/comparisons.md",
        "Conversions between set representations" => "lib/conversion.md",
        "Binary Functions on Sets" => "lib/binary_functions.md",
        "Approximations" => "lib/approximations.md",
        "Utility Functions" => "lib/utils.md",
        "Parallel" => "lib/parallel.md"
        ],
        "About" => "about.md"
    ],
    doctest = false,
    strict = true
)

deploydocs(
    repo = "github.com/JuliaReach/LazySets.jl.git"
)<|MERGE_RESOLUTION|>--- conflicted
+++ resolved
@@ -1,10 +1,6 @@
 ENV["GKSwstype"] = "100"  # set 'GR environment' to 'no output' (for Travis CI)
 using Documenter, LazySets
-<<<<<<< HEAD
-import Polyhedra, Optim, Expokit, Distributions
-=======
-import Polyhedra, Optim, Expokit, TaylorModels
->>>>>>> c3181769
+import Polyhedra, Optim, Expokit, TaylorModels, Distributions
 
 makedocs(
     sitename = "LazySets.jl",
