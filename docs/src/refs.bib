--- conflicted
+++ resolved
@@ -522,16 +522,6 @@
   doi          = {10.1109/TAC.2023.3292008}
 }
 
-<<<<<<< HEAD
-@misc{Jordan2021,
-author={Matt Jordan and Alexandros G. Dimakis},
-title={Provable Lipschitz Certification for Generative Models}, 
-year={2021},
-eprint={2107.02732},
-archivePrefix={arXiv},
-primaryClass={cs.LG},
-url={https://arxiv.org/abs/2107.02732}, 
-=======
 @misc{JordanD21,
   author       = {Matt Jordan and
                   Alex Dimakis},
@@ -545,5 +535,4 @@
   publisher    = {{PMLR}},
   year         = {2021},
   url          = {http://proceedings.mlr.press/v139/jordan21a.html}
->>>>>>> 504a1ac8
 }