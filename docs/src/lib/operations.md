--- conflicted
+++ resolved
@@ -448,17 +448,4 @@
 
 ```@docs
 RectificationCache
-```
-
-<<<<<<< HEAD
-## Interior
-
-```@docs
-is_interior_point(::AbstractVector{N}, ::LazySet{N}; p=Inf, ε=_rtol(N)) where {N<:Real}
-=======
-## Reflection
-
-```@docs
-reflect(::LazySet)
->>>>>>> dabf7a49
 ```