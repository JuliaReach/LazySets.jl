--- conflicted
+++ resolved
@@ -36,12 +36,9 @@
 CDDLib = "3391f64e-dcde-5f30-b752-e11513730f60"
 Documenter = "e30172f5-a6a5-5a46-863b-614d45cd2de4"
 Expokit = "a1e7a1ef-7a5d-5822-a38c-be74e1bb89f4"
-<<<<<<< HEAD
 GLPK = "60bf3e95-4087-53dc-ae20-288a0d20c6a6"
-GLPKMathProgInterface = "3c7084bd-78ad-589a-b5bb-dbd673274bea"
-=======
->>>>>>> e828256d
 GR = "28b8d3ca-fb5f-59d9-8090-bfdbd6d07a71"
+JuMP = "4076af6c-e467-56ae-b986-b466b2749572"
 Optim = "429524aa-4258-5aef-a3af-852621145aeb"
 Plots = "91a5bcdd-55d7-5caf-9e0b-520d859cae80"
 Polyhedra = "67491407-f73d-577b-9b50-8179a7c68029"
@@ -49,11 +46,5 @@
 Test = "8dfed614-e22c-5e08-85e1-65c5234f0b40"
 
 [targets]
-<<<<<<< HEAD
-test = ["CDDLib", "Documenter", "Expokit", "GLPKMathProgInterface", "GLPK", "GR",
-        "IntervalArithmetic", "JuMP", "MathProgBase", "Optim", "Pkg", "Plots",
-        "Polyhedra", "RecipesBase", "Requires", "TaylorModels"]
-=======
-test = ["CDDLib", "Documenter", "Expokit", "GR", "Optim", "Plots", "Polyhedra",
-        "TaylorModels", "Test"]
->>>>>>> e828256d
+test = ["CDDLib", "Documenter", "Expokit", "GLPK", "GR", "JuMP", "Optim", "Plots", "Polyhedra",
+        "TaylorModels", "Test"]