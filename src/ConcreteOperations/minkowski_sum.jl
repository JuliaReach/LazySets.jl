export minkowski_sum

"""
    minkowski_sum(P::LazySet, Q::LazySet;
                  [backend]=nothing,
                  [algorithm]=nothing,
                  [prune]=true)

Concrete Minkowski sum for a pair of lazy sets using their constraint representation.

### Input

- `P`         -- lazy set
- `Q`         -- another lazy set
- `backend`   -- (optional, default: `nothing`) polyhedral computations backend
- `algorithm` -- (optional, default: `nothing`) algorithm to compute the elimination
                 of variables; available options are `Polyhedra.FourierMotzkin`,
                 `Polyhedra.BlockElimination`, and `Polyhedra.ProjectGenerators`
- `prune`     -- (optional, default: `true`) if `true`, apply a post-processing algorithm
                 to remove redundant constraints

### Output

An `HPolytope` that corresponds to the Minkowski sum of `P` and `Q` if both `P`
and `Q` are bounded; otherwise an `HPolyhedron`.

### Notes

This function requires that the list of constraints of both lazy sets `P` and
`Q` can be obtained. After obtaining the respective lists of constraints, the
`minkowski_sum` fucntion for polyhedral sets is used. For details see
[`minkowski_sum(::VPolytope, ::VPolytope)`](@ref).

This method requires `Polyhedra` and `CDDLib`, so you have to do:

```julia
julia> using LazySets, Polyhedra, CDDLib

julia> ...

julia> minkowski_sum(P, Q)
```
"""
function minkowski_sum(P::LazySet, Q::LazySet;
                       backend=nothing,
                       algorithm=nothing,
                       prune=true)
    @assert applicable(constraints_list, P) &&
        applicable(constraints_list, Q) "this function requires that the " *
        "list of constraints is available for both arguments; try " *
        "overapproximating with an `HPolytope` first"

    res = _minkowski_sum_hrep_preprocess(P, Q, backend, algorithm, prune)
    if isbounded(P) && isbounded(Q)
        return convert(HPolytope, res)
    else
        return res
    end
end

"""
    minkowski_sum(P::AbstractPolyhedron, Q::AbstractPolyhedron;
                  [backend]=nothing,
                  [algorithm]=nothing,
                  [prune]=true)

Compute the Minkowski sum between two polyhedra in constraint representation.

### Input

- `P`         -- polyhedron in constraint representation
- `Q`         -- another polyhedron in constraint representation
- `backend`   -- (optional, default: `nothing`) polyhedral computations backend
- `algorithm` -- (optional, default: `nothing`) algorithm to compute the elimination
                 of variables; available options are `Polyhedra.FourierMotzkin`,
                 `Polyhedra.BlockElimination`, and `Polyhedra.ProjectGenerators`
- `prune`     -- (optional, default: `true`) if `true`, apply a post-processing algorithm
                 to remove redundant constraints

### Output

A polyhedron in H-representation that corresponds to the Minkowski sum of `P` and `Q`.

### Notes

This method requires `Polyhedra` and `CDDLib`, so you have to do:

```julia
julia> using LazySets, Polyhedra, CDDLib

julia> ...

julia> minkowski_sum(P, Q)
```

### Algorithm

This function implements the concrete Minkowski sum by projection and variable
elimination as detailed in [1]. The idea is that if we write ``P`` and ``Q`` in
*simple H-representation*, that is, ``P = \\{x ∈ \\mathbb{R}^n : Ax ≤ b \\}``
and ``Q = \\{x ∈ \\mathbb{R}^n : Cx ≤ d \\}``, then their Minkowski sum can be
seen as the projection onto the first ``n``-dimensional coordinates of the polyhedron

```math
    \\begin{pmatrix} 0 & A \\ C & -C \\end{pmatrix} \\binom{x}{y} ≤ \binom{b}{d}
```
This is seen by noting that ``P ⊕ Q`` corresponds to the set of points
``x ∈ \\mathbb{R}^n`` such that ``x = y + z`` with ``Ay ≤ b`` and ``Cz ≤ d``;
hence it follows that ``Ay ≤ b`` and ``C(x-y) ≤ d``, and the inequality displayed
above follows by considering the ``2n``-dimensional space ``\\binom{x}{y}``.
The reduction from ``2n`` to ``n`` variables is performed using an elimination
algorithm as described next.

The elimination of variables depends on the concrete polyhedra library `Polyhedra`,
which itself uses `CDDLib` for variable elimination. The available algorithms are:

- `Polyhedra.FourierMotzkin`   -- computation of the projection by computing the
                                  H-representation and applying the Fourier-Motzkin
                                  elimination algorithm to it

- `Polyhedra.BlockElimination` -- computation of the projection by computing the
                                  H-representation and applying the block elimination
                                  algorithm to it

- `Polyhedra.ProjectGenerators` -- computation of the projection by computing the
                                   V-representation

[1] Kvasnica, Michal. "Minkowski addition of convex polytopes." (2005): 1-10.
"""
function minkowski_sum(P::AbstractPolyhedron, Q::AbstractPolyhedron;
                       backend=nothing,
                       algorithm=nothing,
                       prune=true)
    return _minkowski_sum_hrep_preprocess(P, Q, backend, algorithm, prune)
end

function minkowski_sum(P::HPolytope, Q::HPolytope;
                       backend=nothing,
                       algorithm=nothing,
                       prune=true)
    res = _minkowski_sum_hrep_preprocess(P, Q, backend, algorithm, prune)
    return convert(HPolytope, res)
end

# common code before calling _minkowski_sum_hrep
function _minkowski_sum_hrep_preprocess(P, Q, backend, algorithm, prune)
    require(:Polyhedra; fun_name="minkowski_sum")
    require(:CDDLib; fun_name="minkowski_sum")

    A, b = tosimplehrep(P)
    C, d = tosimplehrep(Q)
    return _minkowski_sum_hrep(A, b, C, d, backend=backend, algorithm=algorithm,
                               prune=prune)
end

# This function computes the concrete Minkowski sum between two polyhedra in
# simple H-representation,
# P = {x : Ax <= b} and Q = {x : Cx <= d}
# using the projection methods. See the documentation of `minkowski_sum` for details.
function _minkowski_sum_hrep(A::AbstractMatrix, b::AbstractVector,
                             C::AbstractMatrix, d::AbstractVector;
                             backend=nothing,
                             algorithm=nothing,
                             prune=true)

    if backend == nothing
        N = promote_type(eltype(A), eltype(b), eltype(C), eltype(d))
        backend = default_cddlib_backend(N)
    end

    if algorithm == nothing
        algorithm = Polyhedra.FourierMotzkin()
    elseif !(algorithm <: EliminationAlgorithm)
        error("the algorithm $algorithm is not a valid elimination algorithm;
              choose among any of $(subtypes(Polyhedra.EliminationAlgorithm))")
    end

    mP, nP = size(A)
    mQ, nQ = size(C)
    E = [zeros(N, mP, nQ) A; C -C]
    f = [b; d]
    PQ = HPolyhedron(E, f)
    PQ_cdd = polyhedron(PQ, backend=backend)
    W_cdd = Polyhedra.eliminate(PQ_cdd, nP+1:2nP, algorithm)
    W = convert(HPolyhedron, W_cdd)
    if prune
        success = remove_redundant_constraints!(W)
        if !success
            error("the constraints corresponding to the minkowski sum of the given " *
                  "sets are infeasible")
        end
    end
    return W
end

"""
    minkowski_sum(H1::AbstractHyperrectangle, H2::AbstractHyperrectangle)

Concrete Minkowski sum of a pair of hyperrectangular sets.

### Input

- `H1` -- hyperrectangular set
- `H2` -- hyperrectangular set

### Output

A `Hyperrectangle` corresponding to the concrete Minkowski sum of `H1` and `H2`.

### Algorithm

The resulting hyperrectangle is obtained by summing up the centers and
radiuses of `H1` and `H2`.
"""
function minkowski_sum(H1::AbstractHyperrectangle, H2::AbstractHyperrectangle)
    c = center(H1) + center(H2)
    r = radius_hyperrectangle(H1) + radius_hyperrectangle(H2)
    return Hyperrectangle(c, r)
end

"""
    minkowski_sum(Z1::AbstractZonotope, Z2::AbstractZonotope)

Concrete Minkowski sum of a pair of zonotopic sets.

### Input

- `Z1` -- zonotopic set
- `Z2` -- zonotopic set

### Output

A `Zonotope` corresponding to the concrete Minkowski sum of `Z1` and `Z2`.

### Algorithm

The resulting zonotope is obtained by summing up the centers and concatenating
the generators of `Z1` and `Z2`.
"""
function minkowski_sum(Z1::AbstractZonotope, Z2::AbstractZonotope)
    cnew = center(Z1) + center(Z2)
    Gnew = hcat(genmat(Z1), genmat(Z2))
    return Zonotope(cnew, Gnew)
end

"""
    minkowski_sum(X::AbstractSingleton, Y::AbstractSingleton)

Concrete Minkowski sum of a pair of singletons.

### Input

- `X` -- singleton
- `Y` -- singleton

### Output

A singleton

### Algorithm

The singleton obtained by summing the elements in `X` and `Y`.
"""
function minkowski_sum(X::AbstractSingleton, Y::AbstractSingleton)
    @assert dim(X) == dim(Y) "expected that the singletons have the same dimension, " *
                "but they are $(dim(X)) and $(dim(Y)) respectively"
    return _minkowski_sum(X, Y)
end

_minkowski_sum(X::AbstractSingleton, Y::AbstractSingleton) = Singleton(element(X) + element(Y))
_minkowski_sum(X::AbstractSingleton, Y::ZeroSet) = X
_minkowski_sum(X::ZeroSet, Y::AbstractSingleton) = Y
_minkowski_sum(X::ZeroSet, Y::ZeroSet) = X

"""
    minkowski_sum(x::Interval, y::Interval)

Concrete Minkowski sum of a pair of intervals.

### Input

- `x` -- hyperrectangular set
- `y` -- hyperrectangular set

### Output

An `Interval` corresponding to the concrete Minkowski sum of `x` and `y`.

### Algorithm

The function takes the sum of `x` and `y` following the rules of interval
arithmetic.
"""
function minkowski_sum(x::Interval, y::Interval)
    return Interval(x.dat + y.dat)
end

"""
    minkowski_sum(P::VPolygon, Q::VPolygon)

The Minkowski Sum of two polygon in vertex representation.

### Input

- `P` -- polygon in vertex representation
- `Q` -- another polygon in vertex representation

### Output

A polygon in vertex representation.

### Algorithm

We treat each edge of the polygons as a vector, attaching them in polar order
(attaching the tail of the next vector to the head of the previous vector). The
resulting polygonal chain will be a polygon, which is the Minkowski sum of the
given polygons. This algorithm assumes that the vertices of P and Q are sorted
in counter-clockwise fashion and has linear complexity O(m+n) where m and n are
the number of vertices of P and Q respectively.
"""
function minkowski_sum(P::VPolygon, Q::VPolygon)
    vlistP = vertices_list(P)
    vlistQ = vertices_list(Q)
    R = _minkowski_sum_vrep_2d(vlistP, vlistQ)
    return VPolygon(R)
end

function _minkowski_sum_vrep_2d(vlistP::Vector{VT},
                                vlistQ::Vector{VT}) where {N, VT<:AbstractVector{N}}
    mP = length(vlistP)
    mQ = length(vlistQ)

    EAST = N[1, 0]
    ORIGIN = N[0, 0]
    k = _σ_helper(EAST, vlistP)
    j = _σ_helper(EAST, vlistQ)
    R = Vector{VT}(undef, mP+mQ)
    fill!(R, ORIGIN)

    i = 1
    while i <= size(R, 1)
        P₁, P₂ = vlistP[(k-1)%mP + 1], vlistP[(k%mP + 1)]
        P₁P₂ = P₂ - P₁
        Q₁, Q₂ = vlistQ[(j-1)%mQ + 1], vlistQ[(j%mQ + 1)]
        Q₁Q₂ = Q₂ - Q₁
        R[i] = P₁ + Q₁
        turn = right_turn(P₁P₂, Q₁Q₂, ORIGIN)
        if turn > 0
            k += 1
        elseif turn < 0
            j += 1
        else
            pop!(R)
            k += 1
            j += 1
        end
        i += 1
    end
    return R
end

"""
    minkowski_sum(P1::VPolytope, P2::VPolytope;
                  [apply_convex_hull]=true,
                  [backend]=nothing,
                  [solver]=nothing)

Compute the Minkowski sum between two polytopes in vertex representation.

### Input

- `P1`                -- polytope
- `P2`                -- another polytope
- `apply_convex_hull` -- (optional, default: `true`) if `true`, post-process the
                         pairwise sums using a convex hull algorithm
- `backend`           -- (optional, default: `nothing`) the backend for
                         polyhedral computations used to post-process with a
                         convex hull; see `default_polyhedra_backend(P1)`
- `solver`            -- (optional, default: `nothing`) the backend used to
                         solve the linear program; see
                         `default_lp_solver_polyhedra(N)`

### Output

A new polytope in vertex representation whose vertices are the convex hull of
the sum of all possible sums of vertices of `P1` and `P2`.
"""
function minkowski_sum(P1::VPolytope, P2::VPolytope;
                       apply_convex_hull::Bool=true,
                       backend=nothing,
                       solver=nothing)

    @assert dim(P1) == dim(P2) "cannot compute the Minkowski sum between a polyotope " *
        "of dimension $(dim(P1)) and a polytope of dimension $((dim(P2)))"

    vlist1 = _vertices_list(P1, backend)
    vlist2 = _vertices_list(P2, backend)
    Vout = _minkowski_sum_vrep_nd(vlist1, vlist2, apply_convex_hull=apply_convex_hull, backend=backend, solver=solver)
    return VPolytope(Vout)
end

function _minkowski_sum_vrep_nd(vlist1::Vector{VT}, vlist2::Vector{VT};
                                apply_convex_hull::Bool=true,
                                backend=nothing,
                                solver=nothing) where {N, VT<:AbstractVector{N}}
    n, m = length(vlist1), length(vlist2)
    Vout = Vector{VT}()
    sizehint!(Vout, n * m)
    for vi in vlist1
        for vj in vlist2
            push!(Vout, vi + vj)
        end
    end
    if apply_convex_hull
        if backend == nothing
<<<<<<< HEAD
            backend = default_polyhedra_backend_nd(N)
=======
            backend = default_polyhedra_backend(P1)
>>>>>>> ada21b50
            solver = default_lp_solver_polyhedra(N)
        end
        convex_hull!(Vout, backend=backend, solver=solver)
    end
    return Vout
end

"""
    minkowski_sum(PZ::PolynomialZonotope, Z::AbstractZonotope)

Return the Minkowski sum of a polynomial zonotope and a usual zonotopic set.

### Input

- `PZ` -- polynomial zonotope
- `Z`  -- usual zonotopic set

## Output

A polynomial zonotope whose center is the sum of the centers of `PZ` and `Z`
and whose generators are the concatenation of the generators of `PZ` and `Z`.
"""
function minkowski_sum(PZ::PolynomialZonotope, Z::AbstractZonotope)
    c = PZ.c + center(Z)
    G = [PZ.G genmat(Z)]
    return PolynomialZonotope(c, PZ.E, PZ.F, G)
end

# symmetric method
minkowski_sum(Z::AbstractZonotope, PZ::PolynomialZonotope) = minkowski_sum(PZ, Z)<|MERGE_RESOLUTION|>--- conflicted
+++ resolved
@@ -413,11 +413,7 @@
     end
     if apply_convex_hull
         if backend == nothing
-<<<<<<< HEAD
             backend = default_polyhedra_backend_nd(N)
-=======
-            backend = default_polyhedra_backend(P1)
->>>>>>> ada21b50
             solver = default_lp_solver_polyhedra(N)
         end
         convex_hull!(Vout, backend=backend, solver=solver)
