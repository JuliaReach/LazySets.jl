import Base.convert

#= conversion between set types =#

# convert methods for identity (no-ops)
for T in subtypes(LazySet, true)
    @eval begin
        Base.convert(::Type{$T}, X::$T) = X
    end
end

"""
    convert(::Type{HPOLYGON1},
            P::HPOLYGON2) where {HPOLYGON1<:AbstractHPolygon,
                                 HPOLYGON2<:AbstractHPolygon}

Convert between polygon types in H-representation.

### Input

- `type` -- target type
- `P`    -- source polygon

### Output

The polygon represented as the target type.

### Notes

We need the `Union` type for `HPOLYGON1` because the target type must be
concrete.
"""
function convert(::Type{HPOLYGON1},
                 P::HPOLYGON2) where {HPOLYGON1<:AbstractHPolygon,
                                      HPOLYGON2<:AbstractHPolygon}
    if P isa HPOLYGON1
        return P
    end
    return HPOLYGON1(P.constraints)
end

"""
    convert(T::Type{HPOLYGON}, P::VPolygon) where {HPOLYGON<:AbstractHPolygon}

Converts a polygon in vertex representation to a polygon in constraint representation.

### Input

- `HPOLYGON` -- type used for dispatch
- `P`        -- polygon in vertex representation

### Output

A polygon in constraint representation.
"""
function convert(T::Type{HPOLYGON}, P::VPolygon) where {HPOLYGON<:AbstractHPolygon}
    return tohrep(P, T)
end

"""
    convert(::Type{VPolygon}, P::AbstractHPolygon)

Converts a polygon in constraint representation to a polygon in vertex representation.

### Input

- `VPolygon` -- type used for dispatch
- `P`        -- polygon in constraint representation

### Output

A polygon in vertex representation.
"""
function convert(::Type{VPolygon}, P::AbstractHPolygon)
    return tovrep(P)
end

"""
    convert(::Type{HPolytope}, P::AbstractHPolygon)

Convert from polygon in H-representation to polytope in H-representation.

### Input

- `type` -- target type
- `P`    -- source polygon

### Output

The polygon represented as 2D polytope.
"""
function convert(::Type{HPolytope}, P::AbstractHPolygon)
    return HPolytope(P.constraints)
end

"""
    convert(::Type{VPolytope}, P::AbstractPolytope)

Convert polytopic type to polytope in V-representation.

### Input

- `type` -- target type
- `P`    -- source polytope

### Output

The set `P` represented as a `VPolytope`.
"""
function convert(::Type{VPolytope}, P::AbstractPolytope)
    return VPolytope(vertices_list(P))
end

"""
    convert(::Type{VPolygon}, P::AbstractPolytope)

Convert polytopic set to polygon in V-representation.

### Input

- `type` -- target type
- `P`    -- source polytope

### Output

The 2D polytope represented as a polygon.
"""
function convert(::Type{VPolygon}, P::AbstractPolytope)
    @assert dim(P) == 2 "polytope must be two-dimensional for conversion"
    return VPolygon(vertices_list(P))
end

"""
    convert(::Type{VPolygon}, X::LazySet)

Generic conversion to polygon in vertex representation.

### Input

- `type` -- target type
- `X`    -- set

### Output

The 2D set represented as a polygon.

### Algorithm

We compute the list of vertices of `X` and wrap the result in a polygon in
vertex representation, which guarantees that the vertices are sorted in
counter-clockwise fashion.
"""
function convert(::Type{VPolygon}, X::LazySet)
    @assert dim(X) == 2 "set must be two-dimensional for conversion"
    return VPolygon(vertices_list(X))
end

"""
    convert(::Type{HPolytope}, P::AbstractPolytope)

Convert a polytopic set to a polytope in H-representation.

### Input

- `type` -- target type
- `P`    -- source polytope

### Output

The given polytope represented as a polytope in constraint representation.

### Algorithm

First the list of constraints of `P` is computed, then the corresponding
`HPolytope` is created.
"""
function convert(::Type{HPolytope}, P::AbstractPolytope)
    return HPolytope(constraints_list(P))
end

"""
    convert(::Type{HPolyhedron}, P::AbstractPolytope)

Convert a polytopic set to a polyhedron in H-representation.

### Input

- `type` -- target type
- `P`    -- source polytope

### Output

The given polytope represented as a polyhedron in constraint representation.
"""
function convert(::Type{HPolyhedron}, P::AbstractPolytope)
    return HPolyhedron(constraints_list(P))
end

"""
    convert(::Type{HPolytope}, P::VPolytope)

Convert from polytope in V-representation to polytope in H-representation.

### Input

- `type` -- target type
- `P`    -- source polytope

### Output

The polytope in the dual representation.

### Algorithm

The `tohrep` function is invoked. It requires the `Polyhedra` package.
"""
function convert(::Type{HPolytope}, P::VPolytope)
    return tohrep(P)
end

"""
    convert(::Type{VPolytope}, P::HPolytope)

Convert from polytope in H-representation to polytope in V-representation.

### Input

- `type` -- target type
- `P`    -- source polytope

### Output

The polytope in the dual representation.

### Algorithm

The `tovrep` function is invoked. It requires the `Polyhedra` package.
"""
function convert(::Type{VPolytope}, P::HPolytope)
    return tovrep(P)
end

"""
    convert(::Type{HPOLYGON}, P::HPolytope{N, VN};
            prune::Bool=true) where {N<:Real, VN<:AbstractVector{N}, HPOLYGON<:AbstractHPolygon}

Convert from 2D polytope in H-representation to polygon in H-representation.

### Input

- `type`  -- target type
- `P`     -- source polytope (must be 2D)
- `prune` -- (optional, default: `true`) flag for removing redundant
             constraints in the end
### Output

The 2D polytope represented as polygon.
"""
function convert(::Type{HPOLYGON}, P::HPolytope{N, VN};
                 prune::Bool=true) where {N<:Real, VN<:AbstractVector{N}, HPOLYGON<:AbstractHPolygon}
    @assert dim(P) == 2 "polytope must be two-dimensional for conversion"
    H = HPOLYGON(Vector{LinearConstraint{N, VN}}())
    for ci in constraints_list(P)
        addconstraint!(H, ci; prune=prune)
    end
    return H
end

"""
    convert(::Type{Zonotope}, H::AbstractHyperrectangle)

Converts a hyperrectangular set to a zonotope.

### Input

- `Zonotope` -- type, used for dispatch
- `H`        -- hyperrectangular set

### Output

A zonotope.
"""
function convert(ZT::Type{Zonotope}, H::AbstractHyperrectangle{N}) where {N}
    if dim(H) == 2
        return _convert_2D(ZT, H)
    end
<<<<<<< HEAD
    return Zonotope(center(H), genmat(H))
end

function _convert_2D(::Type{Zonotope}, H::AbstractHyperrectangle{N}) where {N}
    c = center(H)
    rx = radius_hyperrectangle(H, 1)
    ry = radius_hyperrectangle(H, 2)
    G = _genmat_2D(c, rx, ry)
    return Zonotope(c, G)
end

@inline function _genmat_2D(c::AbstractVector{N}, rx, ry) where {N}
    flat_x = isapproxzero(rx)
    flat_y = isapproxzero(ry)
    ncols = !flat_x + !flat_y
    G = Matrix{N}(undef, 2, ncols)
    if !flat_x
        @inbounds begin G[1] = rx; G[2] = zero(N) end
        if !flat_y
            @inbounds begin G[3] = zero(N); G[4] = ry end
=======

    if isflat(H)
        r = radius_hyperrectangle(H)
        n = length(r)

        nzgen = 0
        Gnz = Vector{N}()
        sizehint!(Gnz, n * n)
        @inbounds for (i, ri) in enumerate(r)
            if ri != zero(N)
                col = zeros(N, n)
                col[i] = ri
                append!(Gnz, col)
                nzgen += 1
            end
>>>>>>> 084ac432
        end
    elseif !flat_y
        @inbounds begin G[1] = zero(N); G[2] = ry end
    end
    return G
end

<<<<<<< HEAD
=======
function _convert_2D(::Type{Zonotope}, H::AbstractHyperrectangle{N}) where {N}
    c = center(H)
    rx = radius_hyperrectangle(H, 1)
    ry = radius_hyperrectangle(H, 2)
    G = _genmat_2D(c, rx, ry)
    return Zonotope(c, G)
end

@inline function _genmat_2D(c::AbstractVector{N}, rx, ry) where {N}
    flat_x = isapproxzero(rx)
    flat_y = isapproxzero(ry)
    ncols = !flat_x + !flat_y
    G = Matrix{N}(undef, 2, ncols)
    if !flat_x
        @inbounds begin G[1] = rx; G[2] = zero(N) end
        if !flat_y
            @inbounds begin G[3] = zero(N); G[4] = ry end
        end
    elseif !flat_y
        @inbounds begin G[1] = zero(N); G[2] = ry end
    end
    return G
end

>>>>>>> 084ac432
function load_genmat_2D_static()
return quote
    @inline function _genmat_2D(c::SVector{L, N}, rx, ry) where {L, N}
        flat_x = isapproxzero(rx)
        flat_y = isapproxzero(ry)
        if !flat_x && !flat_y
            G = SMatrix{2, 2, N, 4}(rx, zero(N), zero(N), ry)
        elseif !flat_x && flat_y
            G = SMatrix{2, 1, N, 2}(rx, zero(N))
        elseif flat_x && !flat_y
            G = SMatrix{2, 1, N, 2}(zero(N), ry)
        else
            G = SMatrix{2, 0, N, 0}()
        end
        return G
    end

    # this function is type-stable, though it doesn't prune the generators according
    # to flat dimensions of H
    function _convert_2D_static(::Type{Zonotope}, H::AbstractHyperrectangle{N}) where {N}
        c = center(H)
        rx = radius_hyperrectangle(H, 1)
        ry = radius_hyperrectangle(H, 2)
        G = SMatrix{2, 2, N, 4}(rx, zero(N), zero(N), ry)
        return Zonotope(c, G)
    end
<<<<<<< HEAD

    function _convert_static(::Type{Zonotope}, H::Hyperrectangle{N, <:SVector, <:SVector}) where {N}
        return Zonotope(center(H), _genmat_static(H))
    end
=======
>>>>>>> 084ac432
end end  # quote / load_genmat_2D_static

function convert(::Type{Zonotope}, S::Singleton{N, VN}) where {N, VN<:AbstractVector{N}}
    MT = LazySets.Arrays._matrix_type(VN)
    zero_genmat = MT(undef, dim(S), 0)
    return Zonotope(element(S), zero_genmat)
end

"""
    convert(::Type{Zonotope}, Z::AbstractZonotope)

Converts a zonotopic set to a zonotope.

### Input

- `Zonotope` -- type, used for dispatch
- `H`        -- zonotopic set

### Output

A zonotope.
"""
function convert(::Type{Zonotope}, Z::AbstractZonotope)
    return Zonotope(center(Z), genmat(Z))
end

"""
    convert(::Type{Zonotope}, cp::CartesianProduct{N, HN1, HN2}) where {N<:Real,
        HN1<:AbstractHyperrectangle{N}, HN2<:AbstractHyperrectangle{N}}

Converts the cartesian product of two hyperrectangular sets to a zonotope.

### Input

- `Zonotope` -- type, used for dispatch
- `cp`       -- cartesian product of two hyperrectangular sets

### Output

This method falls back to the conversion of the cartesian product to a single
hyperrectangle, and then from a hyperrectangle to a zonotope.
"""
function convert(::Type{Zonotope}, cp::CartesianProduct{N, HN1, HN2}
                ) where {N<:Real, HN1<:AbstractHyperrectangle{N},
                         HN2<:AbstractHyperrectangle{N}}
    return convert(Zonotope, convert(Hyperrectangle, cp))
end

"""
    convert(::Type{Zonotope}, cpa::CartesianProductArray{N, HN})
        where {N<:Real, HN<:AbstractHyperrectangle{N}}

Converts the cartesian product array of hyperrectangular sets to a zonotope.

### Input

- `Zonotope` -- type, used for dispatch
- `cpa`      -- cartesian product array of hyperrectangular sets

### Output

A zonotope.

### Algorithm

This method falls back to the conversion of the cartesian product to a single
hyperrectangle, and then from a hyperrectangle to a zonotope.
"""
function convert(::Type{Zonotope}, cpa::CartesianProductArray{N, HN}
                ) where {N<:Real, HN<:AbstractHyperrectangle{N}}
    return convert(Zonotope, convert(Hyperrectangle, cpa))
end

"""
    convert(::Type{Zonotope}, S::LinearMap{N, ZN}
           ) where {N, ZN<:AbstractZonotope{N}}

Converts the lazy linear map of a zonotopic set to a zonotope.

### Input

- `Zonotope` -- type, used for dispatch
- `S`        -- linear map of a zonotopic set

### Output

A zonotope.

### Algorithm

This method first applies the (concrete) linear map to the zonotopic set and
then converts the result to a `Zonotope` type.
"""
function convert(::Type{Zonotope}, S::LinearMap{N, ZN}
                ) where {N, ZN<:AbstractZonotope{N}}
    return convert(Zonotope, linear_map(S.M, S.X))
end

"""
    convert(::Type{Zonotope}, S::LinearMap{N, CartesianProduct{N, HN1, HN2}}
           ) where {N, HN1<:AbstractHyperrectangle{N},
                    HN2<:AbstractHyperrectangle{N}}

Converts the lazy linear map of the cartesian product of two hyperrectangular
sets to a zonotope.

### Input

- `Zonotope` -- type, used for dispatch
- `S`        -- linear map of the cartesian product of hyperrectangular sets

### Output

A zonotope.

### Algorithm

This method first converts the cartesian product to a zonotope, and then
applies the (concrete) linear map to the zonotope.
"""
function convert(::Type{Zonotope},
                 S::LinearMap{N, CartesianProduct{N, HN1, HN2}}
                ) where {N, HN1<:AbstractHyperrectangle{N},
                         HN2<:AbstractHyperrectangle{N}}
    return linear_map(S.M, convert(Zonotope, S.X))
end

"""
    convert(::Type{Zonotope},S::LinearMap{N, CartesianProductArray{N, HN}}
           ) where {N, HN<:AbstractHyperrectangle{N}}

Converts the lazy linear map of the cartesian product of a finite number of
hyperrectangular sets to a zonotope.

### Input

- `Zonotope` -- type, used for dispatch
- `S`        -- linear map of a `CartesianProductArray` of hyperrectangular sets

### Output

A zonotope.

### Algorithm

This method first converts the cartesian product array to a zonotope, and then
applies the (concrete) linear map to the zonotope.
"""
function convert(::Type{Zonotope}, S::LinearMap{N, CartesianProductArray{N, HN}}
                ) where {N, HN<:AbstractHyperrectangle{N}}
    return linear_map(S.M, convert(Zonotope, S.X))
end

"""
    convert(::Type{HPOLYGON}, S::AbstractSingleton{N}
           ) where {N<:Real, HPOLYGON<:AbstractHPolygon}

Convert from singleton to polygon in H-representation.

### Input

- `type` -- target type
- `S`    -- singleton

### Output

A polygon in constraint representation with the minimal number of constraints
(three).
"""
function convert(::Type{HPOLYGON}, S::AbstractSingleton{N}
                ) where {N<:Real, HPOLYGON<:AbstractHPolygon}
    constraints_list = Vector{LinearConstraint{N, Vector{N}}}(undef, 3)
    o = one(N)
    z = zero(N)
    v = element(S)
    constraints_list[1] = LinearConstraint([o, o], v[1] + v[2])
    constraints_list[2] = LinearConstraint([-o, z], -v[1])
    constraints_list[3] = LinearConstraint([z, -o], -v[2])
    return HPOLYGON(constraints_list)
end

"""
    convert(::Type{HPOLYGON}, L::LineSegment{N}
          ) where {N<:Real, HPOLYGON<:AbstractHPolygon}

Convert from line segment to polygon in H-representation.

### Input

- `type`  -- target type
- `L`     -- line segment
- `prune` -- (optional, default: `false`) flag for removing redundant
             constraints in the end
### Output

A flat polygon in constraint representation with the minimal number of
constraints (four).
"""
function convert(::Type{HPOLYGON}, L::LineSegment{N}) where {N<:Real, HPOLYGON<:AbstractHPolygon}
    H = HPOLYGON{N}()
    c = halfspace_left(L.p, L.q)
    addconstraint!(H, c; prune=false)
    addconstraint!(H, LinearConstraint(-c.a, -c.b); prune=false)
    line_dir = L.q - L.p
    c = LinearConstraint(line_dir, dot(L.q, line_dir))
    addconstraint!(H, c; prune=false)
    line_dir = -line_dir
    addconstraint!(H, LinearConstraint(line_dir, dot(L.p, line_dir)); prune=false)
    return H
end

"""
    convert(::Type{Hyperrectangle}, H::AbstractHyperrectangle)

Convert a hyperrectangular set to a hyperrectangle.

### Input

- `Hyperrectangle` -- hyperrectangle type, used for dispatch
- `H`              -- hyperrectangular set

### Output

A hyperrectangle.

### Examples

```jldoctest
julia> convert(Hyperrectangle, Interval(0.0, 1.0))
Hyperrectangle{Float64,Array{Float64,1},Array{Float64,1}}([0.5], [0.5])
```
"""
function convert(::Type{Hyperrectangle}, H::AbstractHyperrectangle)
    return Hyperrectangle(center(H), radius_hyperrectangle(H))
end

"""
    convert(::Type{Interval}, H::AbstractHyperrectangle)

Converts a hyperrectangular set to an interval.

### Input

- `Interval` -- interval type, used for dispatch
- `H`        -- hyperrectangular set

### Output

An interval.

### Examples

```jldoctest
julia> convert(Interval, Hyperrectangle([0.5], [0.5]))
Interval{Float64,IntervalArithmetic.Interval{Float64}}([0, 1])
```
"""
function convert(::Type{Interval}, H::AbstractHyperrectangle)
    @assert dim(H) == 1 "cannot convert a $(dim(H))-dimensional $(typeof(H)) to `Interval`"
    return Interval(low(H)[1], high(H)[1])
end

"""
    convert(::Type{Interval}, S::LazySet{N}) where {N<:Real}

Converts a convex set to an interval.

### Input

- `Interval` -- interval type, used for dispatch
- `S`        -- convex set

### Output

An interval.
"""
function convert(::Type{Interval}, S::LazySet{N}) where {N<:Real}
    @assert dim(S) == 1 "cannot convert a $(dim(S))-dimensional $(typeof(S)) to `Interval`"
    return Interval(-ρ(N[-1], S), ρ(N[1], S))
end

"""
    convert(::Type{Hyperrectangle},
            cpa::CartesianProductArray{N, HN}) where {N<:Real, HN<:AbstractHyperrectangle{N}}

Converts the cartesian product of a finite number of hyperrectangular sets to
a single hyperrectangle.

### Input

- `Hyperrectangle` -- type used for dispatch
- `S`              -- cartesian product array of hyperrectangular set

### Output

A hyperrectangle.

### Algorithm

This implementation uses the `center` and `radius_hyperrectangle` methods of
`AbstractHyperrectangle`.
"""
function convert(::Type{Hyperrectangle},
                 cpa::CartesianProductArray{N, HN}) where {N<:Real, HN<:AbstractHyperrectangle{N}}
     n = dim(cpa)
     c = Vector{N}(undef, n)
     r = Vector{N}(undef, n)
     i = 1
     @inbounds for block_set in array(cpa)
         j = i + dim(block_set) - 1
         c[i:j] = center(block_set)
         r[i:j] = radius_hyperrectangle(block_set)
         i = j + 1
     end
     return Hyperrectangle(c, r)
end

"""
    convert(::Type{Hyperrectangle},
            cp::CartesianProduct{N, HN1, HN2}) where {N<:Real, HN1<:AbstractHyperrectangle{N}, HN2<:AbstractHyperrectangle{N}}

Converts the cartesian product of two hyperrectangular sets to a single hyperrectangle.

### Input

- `Hyperrectangle` -- type used for dispatch
- `S`              -- cartesian product of two hyperrectangular sets

### Output

A hyperrectangle.

### Algorithm

The result is obtained by concatenating the center and radius of each hyperrectangle.
This implementation uses the `center` and `radius_hyperrectangle` methods of
`AbstractHyperrectangle`.
"""
function convert(::Type{Hyperrectangle},
                 cp::CartesianProduct{N, HN1, HN2}) where {N<:Real, HN1<:AbstractHyperrectangle{N}, HN2<:AbstractHyperrectangle{N}}
     X, Y = cp.X, cp.Y
     c = vcat(center(X), center(Y))
     r = vcat(radius_hyperrectangle(X), radius_hyperrectangle(Y))
     return Hyperrectangle(c, r)
end

"""
    convert(::Type{Hyperrectangle},
            cpa::CartesianProductArray{N, Interval{N}}) where {N<:Real}

Converts the cartesian product of a finite number of intervals to a single
hyperrectangle.

### Input

- `Hyperrectangle` -- type used for dispatch
- `S`              -- cartesian product array of intervals

### Output

A hyperrectangle.

### Algorithm

This implementation uses the `min` and `max` methods of `Interval` to reduce
the allocatons and improve performance (see LazySets#1143).
"""
function convert(::Type{Hyperrectangle},
                 cpa::CartesianProductArray{N, Interval{N}}) where {N<:Real}
     # since the sets are intervals, the dimension of cpa is its length
     n = length(array(cpa))
     l = Vector{N}(undef, n)
     h = Vector{N}(undef, n)
     @inbounds for (i, Ii) in enumerate(array(cpa))
         l[i] = min(Ii)
         h[i] = max(Ii)
     end
     return Hyperrectangle(low=l, high=h)
end

"""
    convert(::Type{CartesianProduct{N, Interval{N}, Interval{N}}},
            H::AbstractHyperrectangle{N}) where {N<:Real}

Converts a two-dimensional hyperrectangle to the cartesian product of two
intervals.

### Input

- `CartesianProduct` -- type used for dispatch
- `H`                -- hyperrectangle

### Output

The cartesian product of two intervals.
"""
function convert(::Type{CartesianProduct{N, Interval{N}, Interval{N}}},
                 H::AbstractHyperrectangle{N}) where {N<:Real}
    @assert dim(H) == 2 "the hyperrectangle must be two-dimensional to convert it to " *
            "the cartesian product of two intervals, but it is $(dim(H))-dimensional; " *
            "consider converting it to a 'CartesianProductArray{$N, Interval{$N}}' instead"
    Ix = Interval(low(H, 1), high(H, 1))
    Iy =  Interval(low(H, 2), high(H, 2))
    return CartesianProduct(Ix, Iy)
end

"""
    convert(::Type{CartesianProductArray{N, Interval{N}}},
            H::AbstractHyperrectangle{N}) where {N<:Real}

Converts a hyperrectangle to the cartesian product array of intervals.

### Input

- `CartesianProductArray` -- type used for dispatch
- `H`                     -- hyperrectangle

### Output

The cartesian product of a finite number of intervals.
"""
function convert(::Type{CartesianProductArray{N, Interval{N}}},
                 H::AbstractHyperrectangle{N}) where {N<:Real}
    Iarray = [Interval(low(H, i), high(H, i)) for i in 1:dim(H)]
    return CartesianProductArray(Iarray)
end

"""
    convert(::Type{Zonotope}, cp::CartesianProduct{N, ZN1, ZN2}
           ) where {N<:Real, ZN1<:AbstractZonotope{N}, ZN2<:AbstractZonotope{N}}

Converts the cartesian product of two zonotopes to a new zonotope.

### Input

- `Zonotope` -- type used for dispatch
- `S`        -- cartesian product of two zonotopes

### Output

A zonotope.

### Algorithm

The cartesian product is obtained by:

- Concatenating the centers of each input zonotope.
- Arranging the generators in block-diagional fashion, and filled with zeros
  in the off-diagonal; for this reason, the generator matrix of the returned
  zonotope is built as a sparse matrix.
"""
function convert(::Type{Zonotope}, cp::CartesianProduct{N, ZN1, ZN2}
                ) where {N<:Real, ZN1<:AbstractZonotope{N}, ZN2<:AbstractZonotope{N}}
    Z1, Z2 = cp.X, cp.Y
    c = vcat(center(Z1), center(Z2))
    G = blockdiag(sparse(genmat(Z1)), sparse(genmat(Z2)))
    return Zonotope(c, G)
end

"""
    convert(::Type{HPolytope}, H::AbstractHyperrectangle)

Converts a hyperrectangular set to a polytope in constraint representation.

### Input

- `HPolytope` -- type used for dispatch
- `H`         -- hyperrectangular set

### Output

A polytope in constraint representation.
"""
function convert(::Type{HPolytope},
                 H::AbstractHyperrectangle)
    return HPolytope(constraints_list(H))
end

"""
    convert(::Type{HPOLYGON}, H::AbstractHyperrectangle) where
        {HPOLYGON<:AbstractHPolygon}

Converts a hyperrectangular set to a polygon in constraint representation.

### Input

- `HPOLYGON`  -- type used for dispatch
- `H`         -- hyperrectangular set

### Output

A polygon in constraint representation.
"""
function convert(X::Type{HPOLYGON},
                 H::AbstractHyperrectangle) where {HPOLYGON<:AbstractHPolygon}
    @assert dim(H) == 2 "cannot convert a $(dim(H))-dimensional " *
        "hyperrectangle into a two-dimensional polygon"
    return HPOLYGON(constraints_list(H))
end

"""
    convert(::Type{IntervalArithmetic.Interval}, x::Interval)

Converts a `LazySets` interval to an `Interval` from `IntervalArithmetic`.

### Input

- `Interval` -- type used for dispatch, from `IntervalArithmetic`
- `x`        -- interval (`LazySets.Interval`)

### Output

An `IntervalArithmetic.Interval`.
"""
function convert(::Type{IntervalArithmetic.Interval}, x::Interval)
    return IntervalArithmetic.interval(min(x), max(x))
end

"""
    convert(::Type{Interval}, x::IntervalArithmetic.Interval)

Converts an `Interval` from `IntervalArithmetic` to an interval in `LazySets`.

### Input

- `Interval` -- type used for dispatch
- `x`        -- interval (`IntervalArithmetic.Interval`)

### Output

A `LazySets.Interval`.
"""
function convert(::Type{Interval}, x::IntervalArithmetic.Interval)
    return Interval(IntervalArithmetic.inf(x), IntervalArithmetic.sup(x))
end

"""
    convert(::Type{IntervalArithmetic.IntervalBox}, H::AbstractHyperrectangle)

Converts a hyperrectangular set to an `IntervalBox` from `IntervalArithmetic`.

### Input

- `IntervalBox` -- type used for dispatch
- `H`           -- hyperrectangular set

### Output

An `IntervalBox`.
"""
function convert(::Type{IntervalArithmetic.IntervalBox}, H::AbstractHyperrectangle)
    return IntervalArithmetic.IntervalBox(IntervalArithmetic.interval.(low(H), high(H)))
end

"""
    convert(::Type{Hyperrectangle}, IB::IntervalArithmetic.IntervalBox)

Converts an `IntervalBox` from `IntervalArithmetic` to a hyperrectangular set.

### Input

- `Hyperrectangle` -- type used for dispatch
- `IB`             -- interval box

### Output

A `Hyperrectangle`.

### Notes

`IntervalArithmetic.IntervalBox` uses *static* vectors to store each component
interval, hence the resulting `Hyperrectangle` has its center and radius represented
as a static vector (`SArray`).
"""
function convert(::Type{Hyperrectangle}, IB::IntervalArithmetic.IntervalBox)
    low_IB = IntervalArithmetic.inf.(IB)
    high_IB = IntervalArithmetic.sup.(IB)
    return Hyperrectangle(low=low_IB, high=high_IB)
end

"""
    convert(::Type{Hyperrectangle}, r::Rectification{N, AH})
        where {N<:Real, AH<:AbstractHyperrectangle{N}}

Converts a rectification of a hyperrectangle to a hyperrectangle.

### Input

- `Hyperrectangle` -- type used for dispatch
- `r`              -- rectification of a hyperrectangle

### Output

A `Hyperrectangle`.
"""
function convert(::Type{Hyperrectangle},
                 r::Rectification{N, AH}) where {N<:Real,
                                                 AH<:AbstractHyperrectangle{N}}
    return rectify(r.X)
end

"""
    convert(::Type{Interval},
            r::Rectification{N, IN}) where {N<:Real, IN<:Interval{N}}

Converts a rectification of an interval to an interval.

### Input

- `Interval` -- type used for dispatch
- `r`        -- rectification of an interval

### Output

An `Interval`.
"""
function convert(::Type{Interval},
                 r::Rectification{N, IN}) where {N<:Real, IN<:Interval{N}}
    return Interval(rectify([min(r.X), max(r.X)]))
end

"""
    convert(::Type{VPolytope},
            X::ConvexHullArray{N, Singleton{N, VT}}) where {N, VT}

Converts the convex hull array of singletons to a polytope in V-representation.

### Input

- `VPolytope` -- type used for dispatch
- `X`         -- convex hull array of singletons

### Output

A polytope in vertex representation.
"""
function convert(::Type{VPolytope},
                 X::ConvexHullArray{N, Singleton{N, VT}}) where {N, VT}
    return VPolytope(vertices_list(X))
end

"""
    convert(::Type{VPolygon},
            X::ConvexHullArray{N, Singleton{N, VT}}) where {N, VT}

Converts the convex hull array of singletons to a polygon in V-representation.

### Input

- `VPolygon`  -- type used for dispatch
- `X`         -- convex hull array of singletons

### Output

A polygon in vertex representation.
"""
function convert(::Type{VPolygon},
                 X::ConvexHullArray{N, Singleton{N, VT}}) where {N, VT}
    @assert dim(X) == 2
    return VPolygon(vertices_list(X))
end

"""
    convert(::Type{MinkowskiSumArray},
            X::MinkowskiSum{N, ST, MinkowskiSumArray{N, ST}}) where {N, ST}

Converts the Minkowski sum of a Minkowski sum array to a Minkowski sum array.

### Input

- `MinkowskiSumArray`  -- type used for dispatch
- `X`                  -- Minkowski sum of a Minkowski sum array

### Output

A Minkowski sum array.
"""
function convert(::Type{MinkowskiSumArray},
                 X::MinkowskiSum{N, ST, MinkowskiSumArray{N, ST}}) where {N, ST}
    return MinkowskiSumArray(vcat(X.X, X.Y.array))
end

"""
    convert(::Type{Interval}, x::MinkowskiSum{N, IT, IT}) where {N, IT<:Interval{N}}

Converts the Minkowski sum of two intervals into an interval.

### Input

- `Interval` -- type used for dispatch
- `x`        -- Minkowski sum of a pair of intervals

### Output

An interval.
"""
function convert(::Type{Interval}, x::MinkowskiSum{N, IT, IT}) where {N, IT<:Interval{N}}
    return minkowski_sum(x.X, x.Y)
end

function convert(::Type{HalfSpace{N, Vector{N}}}, hs::HalfSpace{N, <:AbstractVector{N}}) where {N}
    return HalfSpace(Vector(hs.a), hs.b)
end

function convert(::Type{Zonotope},
                 am::AbstractAffineMap{N, <:AbstractZonotope{N}}) where {N<:Real}
    Z1 = convert(Zonotope, linear_map(matrix(am), set(am)))
    Z2 = translate(Z1, vector(am), share=true)
    return Z2
end

"""
    convert(::Type{HParallelotope}, Z::AbstractZonotope{N}) where {N}

Converts a zonotopic set of order one into a parallelotope in constraint
representation.

### Input

- `HParallelotope` -- type used for dispatch
- `Z`              -- zonotopic set

### Output

A parallelotope in constraint representation.

### Notes

This function requires that the list of constraints of `Z` are obtained in
the particular order returned from the constraints list function of a `Zonotope`.
"""
function convert(::Type{HParallelotope}, Z::AbstractZonotope{N}) where {N}
    @assert order(Z) == 1 "cannot convert a zonotope that is not of order 1 to"*
                          " a parallelotope"
    n = dim(Z)

    Z = convert(Zonotope, Z)
    constraints = constraints_list(Z) # TODO refactor + use _constraints_list_zonotope

    D = Matrix{N}(undef, n, n)
    c = Vector{N}(undef, 2n)
    j = 1
    @inbounds for i in 1:n
        D[i, :] = constraints[j].a
        c[i] = constraints[j].b
        c[i+n] = constraints[j+1].b
        j += 2
    end
    return HParallelotope(D, c)
end

"""
    convert(::Type{Zonotope}, cp::CartesianProduct{N, AZ1, AZ2}) where
         {N, AZ1<:AbstractZonotope{N}, AZ2<:AbstractZonotope{N}}

Converts a cartesian product of two zonotopes into a zonotope.

### Input

- `Zonotope` -- type used for dispatch
- `cp`       -- cartesian product of two zonotopes

### Output

A zonotope.

### Notes

This implementation creates a `Zonotope` with sparse vector and matrix representation.
"""
function convert(::Type{Zonotope}, cp::CartesianProduct{N, AZ1, AZ2}) where
         {N, AZ1<:AbstractZonotope{N}, AZ2<:AbstractZonotope{N}}
    Z1, Z2 = cp.X, cp.Y
    c = vcat(center(Z1), center(Z2))
    G = blockdiag(sparse(genmat(Z1)), sparse(genmat(Z2)))
    return Zonotope(c, G)
end

"""
    convert(::Type{Zonotope}, cpa::CartesianProductArray{N, AZ})
        where {N, AZ<:AbstractZonotope{N}}

Converts a cartesian product array of zonotopes into a zonotope.

### Input

- `Zonotope` -- type used for dispatch
- `cpa`       -- cartesian product array of zonotopes

### Output

A zonotope.

### Notes

This function requires the use of `SparseArrays`.
"""
function convert(::Type{Zonotope}, cpa::CartesianProductArray{N, AZ}) where
        {N, AZ<:AbstractZonotope{N}}
    arr = array(cpa)
    c = reduce(vcat, center.(arr))
    G = reduce(blockdiag, sparse.(genmat.(arr)))
    return Zonotope(c, G)
end<|MERGE_RESOLUTION|>--- conflicted
+++ resolved
@@ -284,28 +284,6 @@
     if dim(H) == 2
         return _convert_2D(ZT, H)
     end
-<<<<<<< HEAD
-    return Zonotope(center(H), genmat(H))
-end
-
-function _convert_2D(::Type{Zonotope}, H::AbstractHyperrectangle{N}) where {N}
-    c = center(H)
-    rx = radius_hyperrectangle(H, 1)
-    ry = radius_hyperrectangle(H, 2)
-    G = _genmat_2D(c, rx, ry)
-    return Zonotope(c, G)
-end
-
-@inline function _genmat_2D(c::AbstractVector{N}, rx, ry) where {N}
-    flat_x = isapproxzero(rx)
-    flat_y = isapproxzero(ry)
-    ncols = !flat_x + !flat_y
-    G = Matrix{N}(undef, 2, ncols)
-    if !flat_x
-        @inbounds begin G[1] = rx; G[2] = zero(N) end
-        if !flat_y
-            @inbounds begin G[3] = zero(N); G[4] = ry end
-=======
 
     if isflat(H)
         r = radius_hyperrectangle(H)
@@ -321,7 +299,6 @@
                 append!(Gnz, col)
                 nzgen += 1
             end
->>>>>>> 084ac432
         end
     elseif !flat_y
         @inbounds begin G[1] = zero(N); G[2] = ry end
@@ -329,8 +306,6 @@
     return G
 end
 
-<<<<<<< HEAD
-=======
 function _convert_2D(::Type{Zonotope}, H::AbstractHyperrectangle{N}) where {N}
     c = center(H)
     rx = radius_hyperrectangle(H, 1)
@@ -355,7 +330,6 @@
     return G
 end
 
->>>>>>> 084ac432
 function load_genmat_2D_static()
 return quote
     @inline function _genmat_2D(c::SVector{L, N}, rx, ry) where {L, N}
@@ -382,13 +356,10 @@
         G = SMatrix{2, 2, N, 4}(rx, zero(N), zero(N), ry)
         return Zonotope(c, G)
     end
-<<<<<<< HEAD
 
     function _convert_static(::Type{Zonotope}, H::Hyperrectangle{N, <:SVector, <:SVector}) where {N}
         return Zonotope(center(H), _genmat_static(H))
     end
-=======
->>>>>>> 084ac432
 end end  # quote / load_genmat_2D_static
 
 function convert(::Type{Zonotope}, S::Singleton{N, VN}) where {N, VN<:AbstractVector{N}}
