--- conflicted
+++ resolved
@@ -22,13 +22,8 @@
 evaluation of the exponential matrix action over vectores relies on the
 Expokit package. 
 """
-<<<<<<< HEAD
 struct SparseMatrixExp{T<:AbstractFloat}
     M::SparseMatrixCSC{T, Int64}
-=======
-struct SparseMatrixExp
-    M::SparseMatrixCSC{Float64,Int64}
->>>>>>> 6ee8211f
 end
 
 function size(spmexp::SparseMatrixExp{Float64})::Tuple{Int64,Int64}
@@ -92,13 +87,8 @@
 - `spmexp`  -- a matrix exponential
 - `X`      -- a convex set represented by its support function
 """
-<<<<<<< HEAD
-mutable struct ExponentialMap{T<:LazySet} <: LazySet
-    spmexp::SparseMatrixExp{Float64}
-=======
 struct ExponentialMap{T<:LazySet} <: LazySet
     spmexp::SparseMatrixExp
->>>>>>> 6ee8211f
     X::T
 end
 ExponentialMap(spmexp, X::T) where {T<:LazySet} = ExponentialMap{T}(spmexp,X)
@@ -136,11 +126,7 @@
 A type that abstract the matrix operation `L * exp(E.M) * R`, for a given sparse
 matrix E.M.
 """
-<<<<<<< HEAD
-mutable struct ProjectionSparseMatrixExp{Float64}
-=======
 struct ProjectionSparseMatrixExp
->>>>>>> 6ee8211f
     L::SparseMatrixCSC{Float64,Int64}
     spmexp::SparseMatrixExp{Float64}
     R::SparseMatrixCSC{Float64,Int64}
@@ -157,13 +143,8 @@
 - `spmexp`   -- the projection of an exponential map
 - `X`       -- a set represented by its support function
 """
-<<<<<<< HEAD
-mutable struct ExponentialProjectionMap{T<:LazySet} <: LazySet
-    projspmexp::ProjectionSparseMatrixExp{Float64}
-=======
 struct ExponentialProjectionMap{T<:LazySet} <: LazySet
     projspmexp::ProjectionSparseMatrixExp
->>>>>>> 6ee8211f
     X::T
 end
 ExponentialProjectionMap(projspmexp, X::T) where {T<:LazySet} = ExponentialProjectionMap{T}(projspmexp, X)
