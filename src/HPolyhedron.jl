--- conflicted
+++ resolved
@@ -331,15 +331,10 @@
 end
 
 """
-<<<<<<< HEAD
-    remove_redundant_constraints(P::HPoly{N};
-                                 backend=GLPKSolverLP()) where {N<:Real}
-=======
     remove_redundant_constraints(P::PT;
                                  backend=GLPKSolverLP()
                                 )::Union{PT, EmptySet{N}} where {N<:Real,
                                                                  PT<:HPoly{N}}
->>>>>>> 279ccd9b
 
 Remove the redundant constraints in a polyhedron in H-representation.
 
@@ -374,11 +369,7 @@
 
 """
     remove_redundant_constraints!(P::HPoly{N};
-<<<<<<< HEAD
-                                  backend=GLPKSolverLP()) where {N<:Real}
-=======
                                   backend=GLPKSolverLP())::Bool where {N<:Real}
->>>>>>> 279ccd9b
 
 Remove the redundant constraints in a polyhedron in H-representation; the
 polyhedron is updated in-place.
@@ -401,41 +392,9 @@
 for details.
 """
 function remove_redundant_constraints!(P::HPoly{N};
-<<<<<<< HEAD
-                                       backend=GLPKSolverLP()) where {N<:Real}
-
-    A, b = tosimplehrep(P)
-    m, n = size(A)
-    non_redundant_indices = 1:m
-
-    i = 1 # counter over reduced constraints
-
-    for j in 1:m    # loop over original constraints
-        α = A[j, :]
-        Ar = A[non_redundant_indices, :]
-        br = b[non_redundant_indices]
-        br[i] = b[j] + one(N)
-        lp = linprog(-α, Ar, '<', br, -Inf, Inf, backend)
-        if lp.status != :Optimal
-            error("LP is not optimal")
-        end
-        objval = -lp.objval
-        if objval <= b[j]
-            # the constraint is redundant
-            non_redundant_indices = setdiff(non_redundant_indices, j)
-        else
-            # the constraint is not redundant
-            i = i+1
-        end
-    end
-
-    deleteat!(P.constraints, setdiff(1:m, non_redundant_indices))
-    return P
-=======
                                        backend=GLPKSolverLP()
                                       )::Bool where {N<:Real}
     remove_redundant_constraints!(P.constraints, backend=backend)
->>>>>>> 279ccd9b
 end
 
 """
