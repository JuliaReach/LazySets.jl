export _At_mul_B,
       _At_ldiv_B,
       DEFAULT_COND_TOL,
       hasfullrowrank,
       issquare,
       isinvertible,
       cross_product,
       delete_zero_columns!,
       extend

# default tolerance for matrix condition number (see 'isinvertible')
const DEFAULT_COND_TOL = 1e6

# matrix-matrix multiplication
@inline _At_mul_B(A, B) = transpose(A) * B

# matrix-matrix division
@inline _At_ldiv_B(A, B) = transpose(A) \ B

@static if VERSION < v"1.2"
    # rank of sparse matrix (see JuliaLang #30415)
    LinearAlgebra.rank(M::SparseMatrixCSC) = rank(qr(M))
end

# rank of sparse submatrix (see #1497)
LinearAlgebra.rank(M::SubArray{N, 2, <:SparseMatrixCSC}) where {N} = rank(sparse(M))

"""
    issquare(M::AbstractMatrix)

Check whether a matrix is square.

### Input

- `M` -- matrix

### Output

`true` iff the matrix is square.
"""
function issquare(M::AbstractMatrix)
    m, n = size(M)
    return m == n
end

"""
    hasfullrowrank(M::AbstractMatrix)

Check whether a matrix has full row rank.

### Input

- `M` -- matrix

### Output

`true` iff the matrix has full row rank.
"""
function hasfullrowrank(M::AbstractMatrix)
    return rank(M) == size(M, 1)
end

"""
    isinvertible(M::Matrix; [cond_tol]::Number=DEFAULT_COND_TOL)

A sufficient check of a matrix being invertible (or nonsingular).

### Input

- `M`        -- matrix
- `cond_tol` -- (optional, default: `DEFAULT_COND_TOL`) tolerance of matrix
                condition

### Output

If the result is `true`, `M` is invertible.
If the result is `false`, the matrix is non-square or this function could not
conclude.

### Algorithm

We check whether the matrix is square and whether the
[matrix condition number](https://en.wikipedia.org/wiki/Condition_number#Matrices)
`cond(M)` is below some prescribed tolerance.
"""
function isinvertible(M::Matrix; cond_tol::Number=DEFAULT_COND_TOL)
    return issquare(M) && cond(M) < cond_tol
end

# cond is not available for sparse matrices; see JuliaLang#6485 and related issues
function isinvertible(M::AbstractSparseMatrix;
                      cond_tol::Number=DEFAULT_COND_TOL)
    return issquare(M) && isinvertible(Matrix(M), cond_tol=cond_tol)
end

function isinvertible(M::Diagonal; cond_tol=nothing)
    return !any(iszero, diag(M))
end

"""
    cross_product(M::AbstractMatrix{N}) where {N<:Real}

Compute the high-dimensional cross product of ``n-1`` ``n``-dimensional vectors.

### Input

- `M` -- ``n × n - 1``-dimensional matrix

### Output

A vector.

### Algorithm

The cross product is defined as follows:

```math
\\left[ \\dots, (-1)^{n+1} \\det(M^{[i]}), \\dots \\right]^T
```
where ``M^{[i]}`` is defined as ``M`` with the ``i``-th row removed.
See *Althoff, Stursberg, Buss: Computing Reachable Sets of Hybrid Systems Using
a Combination of Zonotopes and Polytopes. 2009.*
"""
function cross_product(M::AbstractMatrix{N}) where {N<:Real}
    n = size(M, 1)
    @assert 1 < n == size(M, 2) + 1 "the matrix must be n x (n-1) dimensional"

    v = Vector{N}(undef, n)
    minus = false
    for i in 1:n
        Mi = view(M, 1:n .!= i, :)  # remove i-th row
        d = det(Mi)
        if minus
            v[i] = -d
            minus = false
        else
            v[i] = d
            minus = true
        end
    end
    return v
end

# det cannot handle sparse matrices in some cases
cross_product(M::AbstractSparseMatrix) = cross_product(Matrix(M))
cross_product(M::SubArray{N, 2, <:AbstractSparseMatrix}) where {N} = cross_product(Matrix(M))

"""
    delete_zero_columns!(A::AbstractMatrix)

Remove all columns that only contain zeros from a given matrix.

### Input

- `A`    -- matrix
- `copy` -- (optional, default: `false`) flag to copy the matrix

### Output

A matrix.

If the input matrix `A` does not contain any zero column, we return `A` unless
the option `copy` is set.
If the input matrix contains zero columns, we always return a copy if the option
`copy` is set and otherwise a `SubArray` via `@view`.
"""
function delete_zero_columns!(A::AbstractMatrix, copy::Bool=false)
    n = size(A, 2)
    nonzero_columns = Vector{Int}()
    sizehint!(nonzero_columns, n)
    for i in 1:n
        if !iszero(A[:, i])
            push!(nonzero_columns, i)
        end
    end
    if copy
        if length(nonzero_columns) == n
            return copy(A)
        else
            return A[:, nonzero_columns]
        end
    else
        if length(nonzero_columns) == n
            return A
        else
            return @view A[:, nonzero_columns]
        end
    end
end

"""
    extend(M::AbstractMatrix; check_rank=true)

Return an invertible extension of `M` whose first `n` columns span the column
space of `M`, assuming that `size(M) = (m, n)`, `m > n` and the rank of `M` is `n`.

### Input

- `M`          -- rectangular `m × n` matrix with `m > n` and full rank (i.e. its
                  rank is `n`)
- `check_rank` -- (optional, default: `true`) if `true`, check the rank assumption,
                  otherwise do not perform this check

### Output

The tuple `(Mext, inv_Mext)`, where `Mext` is a square `m × m` invertible matrix
that extends `M`, i.e. in the sense that `Mext = [M | Q2]`, and the rank of `Mext`
is `m`. Here, `inv_Mext` is the inverse of `Mext`.

### Algorithm

First we compute the QR decomposition of `M` to extract a suitable subspace of
column vectors (`Q2`) that are orthogonal to the column span of `M`. Then we observe
that the inverse of the extended matrix `Mext = [M | Q2]` is `[R⁻¹Qᵀ; Q2ᵀ]`.
"""
function extend(M::AbstractMatrix; check_rank=true)
    m, n = size(M)

<<<<<<< HEAD
    !(m > n) && throw(ArgumentError("this function requires that the number " *
=======
    m <= n && throw(ArgumentError("this function requires that the number " *
>>>>>>> 33b41ad0
    "of rows is greater than the number of columns, but they are of size $m and " *
    "$n respectively"))

    if check_rank
        r = rank(M)
<<<<<<< HEAD
        !(r == n) && throw(ArgumentError("the rank of the given matrix is " *
=======
        r != n && throw(ArgumentError("the rank of the given matrix is " *
>>>>>>> 33b41ad0
        "$r, but this function assumes that it is $n"))
    end

    # compute QR decomposition of M
    Q, R = qr(M)

    # Q2 spans the null space of M
    Q2 = Q[:, (n + 1):end]

    # extend M by appending the columns orthogonal to the column span of M
    Mext = hcat(M, Q2)

    # since the inverse is easy to compute, return it
    inv_Mext = vcat(inv(R) * Q', Q2')

    return Mext, inv_Mext
end<|MERGE_RESOLUTION|>--- conflicted
+++ resolved
@@ -216,21 +216,13 @@
 function extend(M::AbstractMatrix; check_rank=true)
     m, n = size(M)
 
-<<<<<<< HEAD
-    !(m > n) && throw(ArgumentError("this function requires that the number " *
-=======
     m <= n && throw(ArgumentError("this function requires that the number " *
->>>>>>> 33b41ad0
     "of rows is greater than the number of columns, but they are of size $m and " *
     "$n respectively"))
 
     if check_rank
         r = rank(M)
-<<<<<<< HEAD
-        !(r == n) && throw(ArgumentError("the rank of the given matrix is " *
-=======
         r != n && throw(ArgumentError("the rank of the given matrix is " *
->>>>>>> 33b41ad0
         "$r, but this function assumes that it is $n"))
     end
 
