--- conflicted
+++ resolved
@@ -339,7 +339,6 @@
 end # if
 
 # ==================================================
-<<<<<<< HEAD
 # Polar directions
 # ==================================================
 
@@ -350,25 +349,10 @@
 
 ### Fields
 
-=======
-# Spherical directions
-# ==================================================
-
-"""
-    SphericalDirections{N<:AbstractFloat} <: AbstractDirections{N}
-
-Spherical directions representation.
-
-### Fields
-
 - `Nθ`    -- length of the partition of the azimuthal angle
->>>>>>> cbc49f0d
-- `Nφ`    -- length of the partition of the polar angle
-- `stack` -- list of computed directions
 
 ### Notes
 
-<<<<<<< HEAD
 The `PolarDirections` constructor provides a sample of the unit sphere
 in ``\\mathbb{R}^2``, which is parameterized by the polar angles
 ``φ ∈ Dφ := [0, 2π]`` respectively, see the wikipedia
@@ -410,7 +394,47 @@
             push!(stack, d)
          end
         return new{N}(Nφ, stack)
-=======
+  end
+end
+
+PolarDirections(Nφ::Int) = PolarDirections{Float64}(Nφ)
+
+# common functions
+Base.eltype(::Type{PolarDirections{N}}) where {N} = Vector{N}
+Base.length(pd::PolarDirections) = length(pd.stack)
+dim(::PolarDirections) = 2
+
+@static if VERSION < v"0.7-"
+    @eval begin
+        Base.start(pd::PolarDirections) = pd[1]
+        Base.next(pd::PolarDirections, state::Int) = (pd.stack[state], state+1)
+        Base.done(pd::PolarDirections, state) = state == length(pd.stack)+1
+    end
+else
+    @eval begin
+        function Base.iterate(pd::PolarDirections, state::Int=1)
+            state == length(pd.stack)+1 && return nothing
+            return (pd.stack[state], state + 1)
+        end
+    end
+end
+
+# ==================================================
+# Spherical directions
+# ==================================================
+
+"""
+    SphericalDirections{N<:AbstractFloat} <: AbstractDirections{N}
+
+Spherical directions representation.
+
+### Fields
+
+- `Nφ`    -- length of the partition of the polar angle
+- `stack` -- list of computed directions
+
+### Notes
+
 The `SphericalDirections` constructor provides a sample of the unit sphere
 in ``\\mathbb{R}^3``, which is parameterized by the azimuthal and polar angles
 ``θ ∈ Dθ := [0, π]`` and ``φ ∈ Dφ := [0, 2π]`` respectively, see the wikipedia
@@ -480,31 +504,10 @@
             end
         end
         return new{N}(Nθ, Nφ, stack)
->>>>>>> cbc49f0d
-    end
-end
-
-# convenience constructors
-<<<<<<< HEAD
-PolarDirections(Nφ::Int) = PolarDirections{Float64}(Nφ)
-
-# common functions
-Base.eltype(::Type{PolarDirections{N}}) where {N} = Vector{N}
-Base.length(pd::PolarDirections) = length(pd.stack)
-dim(::PolarDirections) = 2
-
-@static if VERSION < v"0.7-"
-    @eval begin
-        Base.start(pd::PolarDirections) = pd[1]
-        Base.next(pd::PolarDirections, state::Int) = (pd.stack[state], state+1)
-        Base.done(pd::PolarDirections, state) = state == length(pd.stack)+1
-    end
-else
-    @eval begin
-        function Base.iterate(pd::PolarDirections, state::Int=1)
-            state == length(pd.stack)+1 && return nothing
-            return (pd.stack[state], state + 1)
-=======
+    end
+end
+
+# convenience constructors      
 SphericalDirections(Nθ::Int) = SphericalDirections{Float64}(Nθ, Nθ)
 SphericalDirections(Nθ::Int, Nφ::Int) = SphericalDirections{Float64}(Nθ, Nφ)
 
@@ -524,7 +527,6 @@
         function Base.iterate(sd::SphericalDirections, state::Int=1)
             state == length(sd.stack)+1 && return nothing
             return (sd.stack[state], state + 1)
->>>>>>> cbc49f0d
         end
     end
 end