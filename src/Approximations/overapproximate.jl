--- conflicted
+++ resolved
@@ -913,13 +913,8 @@
 julia> Y = evaluate(vTM[1], vTM[1].dom) × evaluate(vTM[2], vTM[2].dom)
 [-1.5, 3.5] × [-8.60001, 4.40001]
 
-<<<<<<< HEAD
 julia> H = convert(Hyperrectangle, Y) # this IntervalBox is the same as X
-Hyperrectangle{Float64, StaticArraysCore.SArray{Tuple{2}, Float64, 1, 2}, StaticArraysCore.SArray{Tuple{2}, Float64, 1, 2}}([1.0, -2.1000000000000005], [2.5, 6.500000000000001])
-=======
-julia> H = convert(Hyperrectangle, Y) # this IntevalBox is the same as X
 Hyperrectangle{Float64, StaticArraysCore.SVector{2, Float64}, StaticArraysCore.SVector{2, Float64}}([1.0, -2.1000000000000005], [2.5, 6.500000000000001])
->>>>>>> ce69f5cf
 ```
 However, the zonotope returns better results if we want to approximate the `TM`,
 since it is not axis-aligned:
