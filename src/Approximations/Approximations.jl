--- conflicted
+++ resolved
@@ -8,18 +8,12 @@
 
 using LazySets, LazySets.Arrays, Requires, LinearAlgebra, SparseArrays,
       MathProgBase
-<<<<<<< HEAD
-using LazySets: _isapprox, _leq, _rtol, _normal_Vector, isapproxzero,
-                default_lp_solver, dim
-import LazySets: distance
-=======
 
 using LazySets: _isapprox, _leq, _geq, _rtol, _normal_Vector, isapproxzero,
-                default_lp_solver, _isbounded_stiemke, require
+                default_lp_solver, _isbounded_stiemke, require, dim
 
 import LazySets: project
 
->>>>>>> 8fd117ff
 using ..Assertions: @assert, activate_assertions
 # activate assertions by default
 activate_assertions(Approximations)
