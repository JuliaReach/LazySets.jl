--- conflicted
+++ resolved
@@ -79,16 +79,9 @@
     shape_matrix::AbstractMatrix{N}
 
     # default constructor with dimension check
-<<<<<<< HEAD
     function Ellipsoid(c::AbstractVector{N},
-                       Q::AbstractMatrix{N}) where {N<:AbstractFloat}
-        @assert length(c) == checksquare(Q)
-        @assert isposdef(Q) "an ellipsoid's shape matrix must be positive " *
-            "definite"
-=======
-    function Ellipsoid{N}(c::AbstractVector{N},
-                          Q::AbstractMatrix{N};
-                          check_posdef::Bool=true) where {N<:AbstractFloat}
+                       Q::AbstractMatrix{N};
+                       check_posdef::Bool=true) where {N<:AbstractFloat}
 
         @assert length(c) == checksquare(Q) "the length of the center and the size "
             "of the shape matrix do not match; they are $(length(c)) and $(size(Q)) respectively"
@@ -97,30 +90,17 @@
             isposdef(Q) || throw(ArgumentError("an ellipsoid's shape matrix " *
                                                "must be positive definite"))
         end
->>>>>>> 2afb033f
         return new{N}(c, Q)
     end
 end
 
 isoperationtype(::Type{<:Ellipsoid}) = false
 isconvextype(::Type{<:Ellipsoid}) = true
-
-<<<<<<< HEAD
-# constructor for ellipsoid centered in the origin
-Ellipsoid(Q::AbstractMatrix{N}) where {N<:AbstractFloat} =
-    Ellipsoid(zeros(N, size(Q, 1)), Q)
-
-=======
-# convenience constructor without type parameter
-# TODO: remove it (see #1946)
-Ellipsoid(c::AbstractVector{N}, Q::AbstractMatrix{N}; check_posdef::Bool=true) where {N<:AbstractFloat} =
-    Ellipsoid{N}(c, Q, check_posdef=check_posdef)
 
 # convenience constructor for ellipsoid centered in the origin
 function Ellipsoid(Q::AbstractMatrix{N}; check_posdef::Bool=true) where {N<:AbstractFloat}
     return Ellipsoid(zeros(N, size(Q, 1)), Q; check_posdef=check_posdef)
 end
->>>>>>> 2afb033f
 
 # --- AbstractCentrallySymmetric interface functions ---
 
