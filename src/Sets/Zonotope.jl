import Base: rand

export Zonotope,
       scale,
       scale!,
       reduce_order,
       remove_zero_generators,
       remove_redundant_generators

"""
    Zonotope{N, VN<:AbstractVector{N}, MN<:AbstractMatrix{N}} <: AbstractZonotope{N}

Type that represents a zonotope.

### Fields

- `center`     -- center of the zonotope
- `generators` -- matrix; each column is a generator of the zonotope

### Notes

Mathematically, a zonotope is defined as the set

```math
Z = \\left\\{ x ∈ \\mathbb{R}^n : x = c + ∑_{i=1}^p ξ_i g_i,~~ ξ_i \\in [-1, 1]~~ ∀ i = 1,…, p \\right\\},
```
where ``c \\in \\mathbb{R}^n`` is its *center* and ``\\{g_i\\}_{i=1}^p``,
``g_i \\in \\mathbb{R}^n``, is the set of *generators*.
This characterization defines a zonotope as the finite Minkowski sum of line
segments.
Zonotopes can be equivalently described as the image of a unit infinity-norm
ball in ``\\mathbb{R}^n`` by an affine transformation.

Zonotopes can be constructed in two different ways: either passing the
generators as a matrix, where each column represents a generator, or passing a
list of vectors, where each vector represents a generator. Below we illustrate
both ways.

### Examples

A two-dimensional zonotope with given center and matrix of generators:

```jldoctest zonotope_label
julia> Z = Zonotope([1.0, 0.0], [0.1 0.0; 0.0 0.1])
Zonotope{Float64, Vector{Float64}, Matrix{Float64}}([1.0, 0.0], [0.1 0.0; 0.0 0.1])

julia> dim(Z)
2

julia> center(Z)
2-element Vector{Float64}:
 1.0
 0.0

julia> genmat(Z)
2×2 Matrix{Float64}:
 0.1  0.0
 0.0  0.1
```
Here, the first vector in the `Zonotope` constructor corresponds to the center
and each column of the second argument corresponds to a generator. The functions
`center` and `genmat` respectively return the center and the generator matrix of
a zonotope.

We can collect the vertices using `vertices_list`:

```jldoctest zonotope_label
julia> vertices_list(Z)
<<<<<<< HEAD
4-element Array{Array{Float64,1},1}:
=======
4-element Vector{Vector{Float64}}:
>>>>>>> 98827f6e
 [1.1, 0.1]
 [0.9, 0.1]
 [0.9, -0.1]
 [1.1, -0.1]
```

The support vector along a given direction can be computed using `σ`
(resp. the support function can be computed using `ρ`):

```jldoctest zonotope_label
julia> σ([1.0, 1.0], Z)
2-element Vector{Float64}:
 1.1
 0.1
```

Zonotopes admit an alternative constructor that receives a list of
vectors, each vector representing a generator:

```jldoctest
julia> Z = Zonotope(ones(2), [[1.0, 0.0], [0.0, 1.0], [1.0, 1.0]])
Zonotope{Float64, Vector{Float64}, Matrix{Float64}}([1.0, 1.0], [1.0 0.0 1.0; 0.0 1.0 1.0])

julia> genmat(Z)
2×3 Matrix{Float64}:
 1.0  0.0  1.0
 0.0  1.0  1.0
```
"""
struct Zonotope{N,VN<:AbstractVector{N},MN<:AbstractMatrix{N}} <: AbstractZonotope{N}
    center::VN
    generators::MN

    function Zonotope(center::VN,
                      generators::MN) where {N,
                                             VN<:AbstractVector{N},
                                             MN<:AbstractMatrix{N}}
        @assert length(center) == size(generators, 1) "the dimension of the " *
                                                      "center ($(length(center))) and the generators " *
                                                      "($(size(generators, 1))) need to match"
        return new{N,VN,MN}(center, generators)
    end
end

isoperationtype(::Type{<:Zonotope}) = false

# constructor from center and list of generators
function Zonotope(center::VN, generators_list::AbstractVector{VN}) where {VN<:AbstractVector}
    G = to_matrix(generators_list, length(center))
    return Zonotope(center, G)
end

"""
    remove_zero_generators(Z::Zonotope)

Return a new zonotope removing the generators that are zero.

### Input

- `Z` -- zonotope

### Output

If there are no zero generators, the result is the original zonotope `Z`.
Otherwise the result is a new zonotope that has the center and generators as `Z`
except for those generators that are zero.
"""
function remove_zero_generators(Z::Zonotope)
    G = Z.generators
    G2 = remove_zero_columns(G)
    if G === G2
        return Z
    end
    return Zonotope(Z.center, G2)
end

"""
    center(Z::Zonotope)

Return the center of a zonotope.

### Input

- `Z` -- zonotope

### Output

The center of the zonotope.
"""
function center(Z::Zonotope)
    return Z.center
end

"""
    togrep(Z::Zonotope)

Return a generator representation of a zonotope.

### Input

- `Z` -- zonotope

### Output

The same set `Z`.
"""
function togrep(Z::Zonotope)
    return Z
end

"""
   genmat(Z::Zonotope)

Return the generator matrix of a zonotope.

### Input

- `Z` -- zonotope

### Output

A matrix where each column represents one generator of the zonotope `Z`.
"""
function genmat(Z::Zonotope)
    return Z.generators
end

"""
    generators(Z::Zonotope)

Return an iterator over the generators of a zonotope.

### Input

- `Z` -- zonotope

### Output

An iterator over the generators of `Z`.
"""
function generators(Z::Zonotope)
    return generators_fallback(Z)
end

"""
    ngens(Z::Zonotope)

Return the number of generators of a zonotope.

### Input

- `Z` -- zonotope

### Output

An integer representing the number of generators.
"""
ngens(Z::Zonotope) = size(Z.generators, 2)

"""
    rand(::Type{Zonotope}; [N]::Type{<:Real}=Float64, [dim]::Int=2,
         [rng]::AbstractRNG=GLOBAL_RNG, [seed]::Union{Int, Nothing}=nothing)

Create a random zonotope.

### Input

- `Zonotope`       -- type for dispatch
- `N`              -- (optional, default: `Float64`) numeric type
- `dim`            -- (optional, default: 2) dimension
- `rng`            -- (optional, default: `GLOBAL_RNG`) random number generator
- `seed`           -- (optional, default: `nothing`) seed for reseeding
- `num_generators` -- (optional, default: `-1`) number of generators of the
                      zonotope (see the comment below)

### Output

A random zonotope.

### Algorithm

All numbers are normally distributed with mean 0 and standard deviation 1.

The number of generators can be controlled with the argument `num_generators`.
For a negative value we choose a random number in the range `dim:2*dim` (except
if `dim == 1`, in which case we only create a single generator).
"""
function rand(::Type{Zonotope};
              N::Type{<:Real}=Float64,
              dim::Int=2,
              rng::AbstractRNG=GLOBAL_RNG,
              seed::Union{Int,Nothing}=nothing,
              num_generators::Int=-1)
    rng = reseed(rng, seed)
    center = randn(rng, N, dim)
    if num_generators < 0
        num_generators = (dim == 1) ? 1 : rand(rng, dim:(2 * dim))
    end
    generators = randn(rng, N, dim, num_generators)
    return Zonotope(center, generators)
end

"""
    scale!(α::Real, Z::Zonotope)

Concrete scaling of a zonotope modifying `Z` in-place.

### Input

- `α` -- scalar
- `Z` -- zonotope

### Output

The zonotope obtained by applying the numerical scale to the center and
generators of ``Z``.
"""
function scale!(α::Real, Z::Zonotope)
    Z.center .*= α
    Z.generators .*= α
    return Z
end

function _split(Z::Zonotope, j::Int)
    c, G = Z.center, Z.generators

    c₁ = similar(c)
    G₁ = similar(G)
    Z₁ = Zonotope(c₁, G₁)

    c₂ = similar(c)
    G₂ = similar(G)
    Z₂ = Zonotope(c₂, G₂)

    return split!(Z₁, Z₂, Z, j)
end

function split!(Z₁::Zonotope, Z₂::Zonotope, Z::Zonotope, j::Int)
    c, G = Z.center, Z.generators
    n, p = size(G)
    @assert 1 <= j <= p "cannot split a zonotope with $p generators along " *
                        "index $j"

    c₁, G₁ = Z₁.center, Z₁.generators
    c₂, G₂ = Z₂.center, Z₂.generators
    copyto!(G₁, G)

    @inbounds for i in 1:n
        α = G[i, j] / 2
        c₁[i] = c[i] - α
        c₂[i] = c[i] + α
        G₁[i, j] = α
    end
    copyto!(G₂, G₁)

    return _split_ret(Z₁, Z₂)
end

_split_ret(Z₁::Zonotope, Z₂::Zonotope) = (Z₁, Z₂)

function load_split_static()
    return quote
        function _split_ret(Z₁::Zonotope{N,SV,SM},
                            Z₂::Zonotope{N,SV,SM}) where {N,n,p,SV<:MVector{n,N},SM<:MMatrix{n,p,N}}
            Z₁ = Zonotope(SVector{n}(Z₁.center), SMatrix{n,p}(Z₁.generators))
            Z₂ = Zonotope(SVector{n}(Z₂.center), SMatrix{n,p}(Z₂.generators))
            return Z₁, Z₂
        end
    end
end  # quote / load_split_static

function _split(Z::Zonotope, gens::AbstractVector, n::AbstractVector)
    p = length(gens)
    @assert p == length(n) "the number of generators $(length(n)) does not " *
                           "match the number of indicated partitions $p"

    @assert p <= ngens(Z) "the number of generators to split ($p) is greater " *
                          "than the number of generators of the zonotope ($(ngens(Z)))"

    Zs = [Z]
    for (i, g) in enumerate(gens)
        for j in 1:n[i]
            km = length(Zs)
            for k in 1:km
                append!(Zs, split(Zs[k], g))
            end
            deleteat!(Zs, 1:km)
        end
    end
    return Zs
end

"""
    linear_map!(Zout::Zonotope, M::AbstractMatrix, Z::Zonotope)

Compute the concrete linear map of a zonotope, storing the result in `Zout`.

### Input

- `Zout` -- zonotope (output)
- `M`    -- matrix
- `Z`    -- zonotope

### Output

The zonotope `Zout`, which is modified in-place.
"""
function linear_map!(Zout::Zonotope, M::AbstractMatrix, Z::Zonotope)
    mul!(Zout.center, M, Z.center)
    mul!(Zout.generators, M, Z.generators)
    return Zout
end

"""
    _bound_intersect_2D(Z::Zonotope, L::Line2D)

Evaluate the support function in the direction [0, 1] of the intersection
between the given zonotope and line.

### Input

- `Z` -- zonotope
- `L` -- vertical 2D line

### Output

The support function in the direction [0, 1] of the intersection between the
given zonotope and line.

### Notes

The algorithm assumes that the given line is vertical and that the intersection
between the given sets is not empty.

### Algorithm

This function implements [Algorithm 8.2, 1].

[1] *Colas Le Guernic. Reachability Analysis of Hybrid Systems with Linear
Continuous Dynamics. Computer Science [cs]. Université Joseph-Fourier - Grenoble
I, 2009. English. fftel-00422569v2f*
"""
function _bound_intersect_2D(Z::Zonotope, L::Line2D)
    c = center(Z)
    P = copy(c)
    G = genmat(Z)
    r = ngens(Z)
    g(x) = view(G, :, x)
    for i in 1:r
        gi = g(i)
        if !isupwards(gi)
            gi .= -gi
        end
        P .= P - gi
    end
    G = sortslices(G; dims=2, by=x -> atan(x[2], x[1])) # sort gens
    if P[1] < L.b
        G .= G[:, end:-1:1]
    end
    j = 1
    while isdisjoint(LineSegment(P, P + 2g(j)), L)
        P .= P + 2g(j)
        j += 1
        if j > size(G, 2)
            error("got an unexpected error; check that the sets intersect")
        end
    end
    singleton = intersection(LineSegment(P, P + 2g(j)), L)
    return element(singleton)[2]
end
<<<<<<< HEAD
# ====================================
# Zonotope vertex enumeration methods
# ====================================

@inline function _angles(point::AbstractVector{N})  where{N}
    (atand(point[2], point[1]) + 360) % 360
end

function _single_quadrant_vertices_enum(G::AbstractMatrix{N}, sorted::Bool=true) where{N}
    if !sorted
        G = sortslices(G, dims=2, by=_angles)
    end
    return VPolygon(2*cumsum(hcat(G, -G), dims=2) .- sum(G, dims=2))
end

function _vertices_list_2D(c::AbstractVector{N}, G::AbstractMatrix{N}; apply_convex_hull::Bool) where {N}
    if apply_convex_hull
        return _vertices_list_iterative(c, G, apply_convex_hull=apply_convex_hull)
    end
    angles = mapslices(_angles, G, dims=1)[1, :]
    perm = sortperm(angles)
    sorted_angles = angles[perm]
    sorted_G = G[:, perm]
    polygons  = Vector{VPolygon{N}}()
    sizehint!(polygons, 4)

    @inbounds for i in zip(0:90:360, 90:90:360)
        index = i[1] .<= sorted_angles .< i[2]
        if sum(index) > 0
            push!(polygons, _single_quadrant_vertices_enum(sorted_G[:, index]))
        end
    end

    return vertices_list(translate(reduce(minkowski_sum, polygons), c))
=======

"""
    remove_redundant_generators(Z::Zonotope{N}) where {N}

Remove all redundant (pairwise linearly dependent) generators of a zonotope.

### Input

- `Z` -- zonotope

### Output

A new zonotope with fewer generators, or the same zonotope if no generator could
be removed.

### Algorithm

For each generator ``g_j`` that has not been checked yet, we find all other
generators that are linearly dependent with ``g_j``.
Then we combine those generators into a single generator.

For one-dimensional zonotopes we use a more efficient implementation where we
just take the absolute sum of all generators.
"""
function remove_redundant_generators(Z::Zonotope{N}) where {N}
    if dim(Z) == 1  # more efficient implementation in 1D
        return _remove_redundant_generators_1d(Z)
    end

    G = genmat(Z)
    G = remove_zero_columns(G)
    p = size(G, 2)
    removed_zero_generators = p < ngens(Z)
    deleted = false
    done = falses(p)
    G_new = vector_type(typeof(G))[]  # list of new column vectors
    @inbounds for j1 in 1:p
        if done[j1]  # skip if the generator was already removed
            continue
        end
        # "done[j1] = true" not needed because we will never look at it again
        gj1 = G[:, j1]
        for j2 in (j1 + 1):p  # look at all generators to the right
            if done[j2]  # skip if the generator was already removed
                continue
            end
            gj2 = G[:, j2]
            answer, factor = ismultiple(gj1, gj2)
            if answer
                # column j2 is a multiple of column j1
                if factor > zero(N)
                    gj1 += gj2
                else
                    gj1 -= gj2
                end
                done[j2] = true
                deleted = true
            end
        end
        push!(G_new, gj1)
    end

    if deleted
        G_new = reduce(hcat, G_new)  # convert list of column vectors to matrix
        return Zonotope(center(Z), G_new)
    elseif removed_zero_generators
        return Zonotope(center(Z), G)
    end
    return Z  # return the original zonotope if no generator was removed
end

function _remove_redundant_generators_1d(Z)
    G = genmat(Z)
    g = sum(abs, G)
    return Zonotope(center(Z), hcat(g))
end

"""
    low(Z::Zonotope, i::Int)

Return the lower coordinate of a zonotope in a given dimension.

### Input

- `Z` -- zonotope
- `i` -- dimension of interest

### Output

The lower coordinate of the zonotope in the given dimension.
"""
function low(Z::Zonotope, i::Int)
    G = genmat(Z)
    v = center(Z, i)
    @inbounds for j in 1:ngens(Z)
        v -= abs(G[i, j])
    end
    return v
>>>>>>> 98827f6e
end

"""
    high(Z::Zonotope, i::Int)

Return the higher coordinate of a zonotope in a given dimension.

### Input

- `Z` -- zonotope
- `i` -- dimension of interest

### Output

The higher coordinate of the zonotope in the given dimension.
"""
function high(Z::Zonotope, i::Int)
    G = genmat(Z)
    v = center(Z, i)
    @inbounds for j in 1:ngens(Z)
        v += abs(G[i, j])
    end
    return v
end<|MERGE_RESOLUTION|>--- conflicted
+++ resolved
@@ -66,11 +66,7 @@
 
 ```jldoctest zonotope_label
 julia> vertices_list(Z)
-<<<<<<< HEAD
-4-element Array{Array{Float64,1},1}:
-=======
 4-element Vector{Vector{Float64}}:
->>>>>>> 98827f6e
  [1.1, 0.1]
  [0.9, 0.1]
  [0.9, -0.1]
@@ -441,16 +437,16 @@
     singleton = intersection(LineSegment(P, P + 2g(j)), L)
     return element(singleton)[2]
 end
-<<<<<<< HEAD
+
 # ====================================
 # Zonotope vertex enumeration methods
 # ====================================
-
+    
 @inline function _angles(point::AbstractVector{N})  where{N}
     (atand(point[2], point[1]) + 360) % 360
 end
 
-function _single_quadrant_vertices_enum(G::AbstractMatrix{N}, sorted::Bool=true) where{N}
+function _single_quadrant_vertices_enum(G::AbstractMatrix{N}, sorted::Bool=false) where{N}
     if !sorted
         G = sortslices(G, dims=2, by=_angles)
     end
@@ -471,12 +467,12 @@
     @inbounds for i in zip(0:90:360, 90:90:360)
         index = i[1] .<= sorted_angles .< i[2]
         if sum(index) > 0
-            push!(polygons, _single_quadrant_vertices_enum(sorted_G[:, index]))
+            push!(polygons, _single_quadrant_vertices_enum(sorted_G[:, index], true))
         end
     end
 
     return vertices_list(translate(reduce(minkowski_sum, polygons), c))
-=======
+end
 
 """
     remove_redundant_generators(Z::Zonotope{N}) where {N}
@@ -575,7 +571,6 @@
         v -= abs(G[i, j])
     end
     return v
->>>>>>> 98827f6e
 end
 
 """
