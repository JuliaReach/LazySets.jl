import Base: rand

export Zonotope,
       scale,
       reduce_order,
       remove_zero_generators,
       quadratic_map

using LazySets.Arrays: _vector_type, _matrix_type

"""
    Zonotope{N<:Real, VN<:AbstractVector{N}, MN<:AbstractMatrix{N}} <: AbstractZonotope{N}

Type that represents a zonotope.

### Fields

- `center`     -- center of the zonotope
- `generators` -- matrix; each column is a generator of the zonotope

### Notes

Mathematically, a zonotope is defined as the set

```math
Z = \\left\\{ x ∈ \\mathbb{R}^n : x = c + ∑_{i=1}^p ξ_i g_i,~~ ξ_i \\in [-1, 1]~~ ∀ i = 1,…, p \\right\\},
```
where ``c \\in \\mathbb{R}^n`` is its *center* and ``\\{g_i\\}_{i=1}^p``,
``g_i \\in \\mathbb{R}^n``, is the set of *generators*.
This characterization defines a zonotope as the finite Minkowski sum of line
segments.
Zonotopes can be equivalently described as the image of a unit infinity-norm
ball in ``\\mathbb{R}^n`` by an affine transformation.

Zonotopes can be constructed in two different ways: either passing the generators
as a matrix, where each column represents a generator, or passing a list of vectors
where each vector represents a generator. Below we illustrate both ways.

### Examples

A two-dimensional zonotope with given center and set of generators:

```jldoctest zonotope_label
julia> Z = Zonotope([1.0, 0.0], [0.1 0.0; 0.0 0.1])
Zonotope{Float64,Array{Float64,1},Array{Float64,2}}([1.0, 0.0], [0.1 0.0; 0.0 0.1])

julia> dim(Z)
2

julia> center(Z)
2-element Array{Float64,1}:
 1.0
 0.0

julia> genmat(Z)
2×2 Array{Float64,2}:
 0.1  0.0
 0.0  0.1
```
Here, the first vector in the `Zonotope` constructor corresponds to the zonotope's
center, and each column of the second argument corresponds to a generator. The
functions `center` and `genmat` return the center and the generator matrix of this
zonotope respectively.

We can collect its vertices using `vertices_list`:

```jldoctest zonotope_label
julia> vertices_list(Z)
4-element Array{Array{Float64,1},1}:
 [0.9, -0.1]
 [0.9, 0.1]
 [1.1, -0.1]
 [1.1, 0.1]
```

The support vector along a given direction can be computed using `σ`
(resp. the support function can be computed using `ρ`):

```jldoctest zonotope_label
julia> σ([1., 1.], Z)
2-element Array{Float64,1}:
 1.1
 0.1
```

Zonotopes admit an alternative constructor that receives a list of
vectors, each vector representing a generator:

```jldoctest
julia> Z = Zonotope(ones(2), [[1., 0.], [0., 1.], [1., 1.]])
Zonotope{Float64,Array{Float64,1},Array{Float64,2}}([1.0, 1.0], [1.0 0.0 1.0; 0.0 1.0 1.0])

julia> genmat(Z)
2×3 Array{Float64,2}:
 1.0  0.0  1.0
 0.0  1.0  1.0
```
"""
struct Zonotope{N<:Real, VN<:AbstractVector{N}, MN<:AbstractMatrix{N}} <: AbstractZonotope{N}
    center::VN
    generators::MN

    function Zonotope(center::VN, generators::MN) where {N<:Real,
                                                         VN<:AbstractVector{N},
                                                         MN<:AbstractMatrix{N}}
        @assert length(center) == size(generators, 1) "the dimension of the " *
            "center ($(length(center))) and the generators " *
            "($(size(generators, 1))) need to match"
        return new{N, VN, MN}(center, generators)
    end
end

isoperationtype(::Type{<:Zonotope}) = false
isconvextype(::Type{<:Zonotope}) = true

# constructor from center and list of generators
function Zonotope(center::VN, generators_list::AbstractVector{VN}) where {N<:Real, VN<:AbstractVector{N}}
    MT = _matrix_type(VN)
    G = MT(undef, length(center), length(generators_list))
    for (j, gj) in enumerate(generators_list)
        @inbounds G[:, j] = gj
    end
    return Zonotope(center, G)
end

"""
    remove_zero_generators(Z::Zonotope{N, VN, MN}) where {N<:Real,
                                                          VN<:AbstractVector{N},
                                                          MN<:AbstractMatrix{N}}

Return a new zonotope removing the generators which are zero of the given zonotope.

### Input

- `Z` -- zonotope

### Output

If there are no zero generators, the result is the original zonotope `Z`.
Otherwise the result is a new zonotope that has the center and generators as `Z`
except for those generators that are zero.
"""
function remove_zero_generators(Z::Zonotope{N, VN, MN}) where {N<:Real,
                                                               VN<:AbstractVector{N},
                                                               MN<:AbstractMatrix{N}}
    G = Z.generators
    G2 = remove_zero_columns(G)
    if G === G2
        return Z
    end
    return Zonotope(Z.center, G2)
end

# --- AbstractCentrallySymmetric interface functions ---


"""
    center(Z::Zonotope{N}) where {N<:Real}

Return the center of a zonotope.

### Input

- `Z` -- zonotope

### Output

The center of the zonotope.
"""
function center(Z::Zonotope{N}) where {N<:Real}
    return Z.center
end


# --- AbstractZonotope interface functions ---


"""
    togrep(Z::Zonotope)

Return a generator representation of a zonotope.

### Input

- `Z` -- zonotopic set

### Output

The same set `Z`.
"""
function togrep(Z::Zonotope)
    return Z
end

"""
   genmat(Z::Zonotope)

Return the generator matrix of a zonotope.

### Input

- `Z` -- zonotope

### Output

A matrix where each column represents one generator of the zonotope `Z`.
"""
function genmat(Z::Zonotope)
    return Z.generators
end

"""
    generators(Z::Zonotope)

Return an iterator over the generators of a zonotope.

### Input

- `Z` -- zonotope

### Output

An iterator over the generators of `Z`.
"""
function generators(Z::Zonotope)
    return generators_fallback(Z)
end

"""
    ngens(Z::Zonotope)

Return the number of generators of a zonotope.

### Input

- `Z` -- zonotope

### Output

Integer representing the number of generators.
"""
ngens(Z::Zonotope) = size(Z.generators, 2)


# --- LazySet interface functions ---


"""
    rand(::Type{Zonotope}; [N]::Type{<:Real}=Float64, [dim]::Int=2,
         [rng]::AbstractRNG=GLOBAL_RNG, [seed]::Union{Int, Nothing}=nothing)

Create a random zonotope.

### Input

- `Zonotope`       -- type for dispatch
- `N`              -- (optional, default: `Float64`) numeric type
- `dim`            -- (optional, default: 2) dimension
- `rng`            -- (optional, default: `GLOBAL_RNG`) random number generator
- `seed`           -- (optional, default: `nothing`) seed for reseeding
- `num_generators` -- (optional, default: `-1`) number of generators of the
                      zonotope (see comment below)

### Output

A random zonotope.

### Algorithm

All numbers are normally distributed with mean 0 and standard deviation 1.

The number of generators can be controlled with the argument `num_generators`.
For a negative value we choose a random number in the range `dim:2*dim` (except
if `dim == 1`, in which case we only create a single generator).
"""
function rand(::Type{Zonotope};
              N::Type{<:Real}=Float64,
              dim::Int=2,
              rng::AbstractRNG=GLOBAL_RNG,
              seed::Union{Int, Nothing}=nothing,
              num_generators::Int=-1)
    rng = reseed(rng, seed)
    center = randn(rng, N, dim)
    if num_generators < 0
        num_generators = (dim == 1) ? 1 : rand(dim:2*dim)
    end
    generators = randn(rng, N, dim, num_generators)
    return Zonotope(center, generators)
end


# --- Zonotope functions ---


"""
    scale(α::Real, Z::Zonotope)

Concrete scaling of a zonotope.

### Input

- `α` -- scalar
- `Z` -- zonotope

### Output

The zonotope obtained by applying the numerical scale to the center and
generators of ``Z``.
"""
function scale(α::Real, Z::Zonotope)
    c = α .* Z.center
    gi = α .* Z.generators
    return Zonotope(c, gi)
end

"""
    reduce_order(Z::Zonotope, r::Union{Integer, Rational})

Reduce the order of a zonotope by overapproximating with a zonotope with less
generators.

### Input

- `Z` -- zonotope
- `r` -- desired order

### Output

A new zonotope with less generators, if possible.

### Algorithm

See `overapproximate(Z::Zonotope{N}, ::Type{<:Zonotope}, r::Union{Integer, Rational}) where {N<:Real}` for details.
"""
function reduce_order(Z::Zonotope{N}, r::Union{Integer, Rational}) where {N<:Real}
    return overapproximate(Z, Zonotope, r)
end

# ============================
# Zonotope splitting methods
# ============================

function _split(Z::Zonotope, j::Int)
    c, G = Z.center, Z.generators

    c₁ = similar(c)
    G₁ = similar(G)
    Z₁ = Zonotope(c₁, G₁)

    c₂ = similar(c)
    G₂ = similar(G)
    Z₂ = Zonotope(c₂, G₂)

    split!(Z₁, Z₂, Z, j)
end

function split!(Z₁::Zonotope, Z₂::Zonotope, Z::Zonotope, j::Int)
    c, G = Z.center, Z.generators
    n, p = size(G)
    @assert 1 <= j <= p "cannot split a zonotope with $p generators along index $j"

    c₁, G₁ = Z₁.center, Z₁.generators
    c₂, G₂ = Z₂.center, Z₂.generators
    copyto!(G₁, G)

    @inbounds for i in 1:n
        α = G[i, j] / 2
        c₁[i] = c[i] - α
        c₂[i] = c[i] + α
        G₁[i, j] = α
    end
    copyto!(G₂, G₁)

    return _split_ret(Z₁, Z₂)
end

_split_ret(Z₁::Zonotope, Z₂::Zonotope) = (Z₁, Z₂)

function load_static_arrays()
return quote

function _split_ret(Z₁::Zonotope{N, SV, SM}, Z₂::Zonotope{N, SV, SM}) where {N, n, p, SV<:MVector{n, N}, SM<:MMatrix{n, p, N}}
    Z₁ = Zonotope(SVector{n}(Z₁.center), SMatrix{n, p}(Z₁.generators))
    Z₂ = Zonotope(SVector{n}(Z₂.center), SMatrix{n, p}(Z₂.generators))
    return Z₁, Z₂
end

end end  # quote / load_static_arrays

function _split(Z::Zonotope, gens::AbstractVector, n::AbstractVector)
    p = length(gens)
    @assert p == length(n) "the number of generators doesn't match the " *
                            "number of indicated partitions ($p and $(length(n)))"

    @assert p <= ngens(Z) "the number of generators to split is greater " *
                          "than the number of generators of the zonotope ($p and $(ngens(Z)))"

    Zs = [Z]
    for (i, g) in enumerate(gens)
        for j = 1:n[i]
            km = length(Zs)
            for k = 1:km
                append!(Zs, split(Zs[k], g))
            end
            deleteat!(Zs, 1:km)
        end
    end
    return Zs
end

"""
    linear_map!(Zout::Zonotope, M::AbstractMatrix, Z::Zonotope)

Compute the concrete linear map of a zonotope storing the result in `Zout`.

### Input

- `Zout` -- zonotope (output)
- `M`    -- matrix
- `Z`    -- zonotope

### Output

The zonotope `Zout`, which is modified in-place.
"""
function linear_map!(Zout::Zonotope, M::AbstractMatrix, Z::Zonotope)
    mul!(Zout.center, M, Z.center)
    mul!(Zout.generators, M, Z.generators)
    return Zout
end

"""
    quadratic_map(Q::Vector{MT}, Z::Zonotope{N}) where {N, MT<:AbstractMatrix{N}}

Return an overapproximation of the quadratic map of the given zonotope.

### Input

- `Z` -- zonotope
- `Q` -- array of square matrices

### Output

An overapproximation of the quadratic map of the given zonotope.

### Notes

Mathematically, a quadratic map of a zonotope is defined as:

```math
Z_Q = \\right\\{ \\lambda | \\lambda_i = x^T Q\\^{(i)} x,~i = 1, \\ldots, n,~x \\in Z \\left\\}
```
such that each coordinate ``i`` of the resulting zonotope is influenced by ``Q\\^{(i)}``

### Algorithm

This function implements [Lemma 1, 1].

[1] *Matthias Althoff and Bruce H. Krogh. 2012. Avoiding geometric intersection
operations in reachability analysis of hybrid systems. In Proceedings of the
15th ACM international conference on Hybrid Systems: Computation and Control
(HSCC ’12). Association for Computing Machinery, New York, NY, USA, 45–54.*
"""
function quadratic_map(Q::Vector{MT}, Z::Zonotope{N}) where {N, MT<:AbstractMatrix{N}}
    @assert length(Q) == dim(Z) "the number of matrices needs to match the dimension of the zonotope"
    G = genmat(Z)
    c = center(Z)
    n, p = size(G)
    h = Matrix{N}(undef, n, binomial(p+2, 2)-1)
    d = Vector{N}(undef, n)
    g(x) = view(G, :, x)
    cᵀ = c'
    for (i, Qᵢ) in enumerate(Q)
        cᵀQᵢ = cᵀ * Qᵢ
        Qᵢc = Qᵢ * c
        aux = zero(N)
        for j=1:p
            aux += g(j)' * Qᵢ * g(j)
            h[i, j] = cᵀQᵢ * g(j) + g(j)' * Qᵢc
            h[i, p+j] = 0.5 * g(j)' * Qᵢ * g(j)
        end
        d[i] = cᵀQᵢ * c + 0.5 * aux
        l = 0
        for j=1:p-1
            gjᵀQᵢ = g(j)' * Qᵢ
            Qᵢgj = Qᵢ * g(j)
            for k=j+1:p
                l += 1
                h[i, 2p+l] = gjᵀQᵢ * g(k) + g(k)' * Qᵢgj
            end
        end
    end
    return Zonotope(d, remove_zero_columns(h))
end

<<<<<<< HEAD
"""
    bound_intersect_2D(Z::Zonotope, L::Line2D)

Return the support function in the direction [0, 1] of the intersection between
the given zonotope and line.

### Input

- `Z` -- zonotope
- `L` -- vertical line 2D

### Output

The support function in the direction [0, 1] of the intersection between the
given zonotope and line.

### Notes

The given line must be vertical and the algorithm assumes that the intetrsection
between the given sets is not empty.

### Algorithm

This function implements [Algorithm 8.2, 1].

[1] *Colas Le Guernic. Reachability Analysis of Hybrid Systems with Linear
Continuous Dynamics. Computer Science [cs]. Université Joseph-Fourier - Grenoble
I, 2009. English. fftel-00422569v2f*
"""
function bound_intersect_2D(Z::Zonotope, L::Line2D)
    dim(X) == 2 || throw(ArgumentError("the dimension of the set, but needs" *
                                       " to be 2, but is $(dim(X))"))
    c = center(Z)
    P = copy(c)
    G = genmat(Z)
    r = ngens(Z)
    g(x) = view(G, :, x)
    for i = 1:r
        gi = g(i)
        if !_above(gi)
            gi .= -gi
        end
        P .= P - gi
    end
    G = sortslices(G, dims=2, by=x->atan(x[2], x[1])) # sort gens
    if P[1] < L.b
        G .= G[:,end:-1:1]
    end
    j = 1
    while isdisjoint(LineSegment(P, P+2g(j)), L)
        P .= P + 2g(j)
        j += 1
        if j > size(G, 2)
            error("Got unexpected error, check that the sets intersect")
        end
    end
    vec = intersection(LineSegment(P, P+2g(j)), L)
    return element(vec)[2]
=======
# ====================================
# Zonotope vertex enumeration methods
# ====================================

function _vertices_list_2D(c::AbstractVector{N}, G::AbstractMatrix{N}; apply_convex_hull::Bool) where {N}
    if same_sign(G)
        return _vertices_list_2D_positive(c, G)
    else
        # FIXME generalized 2D vertices list function is not implemented yet
        # See LazySets#2209
        return _vertices_list_iterative(c, G, apply_convex_hull=apply_convex_hull)
    end
end

function _vertices_list_2D_positive(c::AbstractVector{N}, G::AbstractMatrix{N}) where {N}
    n, p = size(G)

    # TODO special case p = 1 or p = 2 ?

    sorted_G = sortslices(G, dims=2, by=x->atan(x[2], x[1]))
    index = ones(N, p, 2*p)
    @inbounds for i in 1:p
        index[i, i+1:i+p-1] .= -one(N)
    end
    index[:, 1] .= -one(N)
    V = sorted_G * index .+ c
    return [V[:, i] for i in 1:2*p]
end

function _vertices_list_iterative(c::AbstractVector{N}, G::AbstractMatrix{N}; apply_convex_hull::Bool) where {N}
    p = size(G, 2)
    vlist = Vector{Vector{N}}()
    sizehint!(vlist, 2^p)

    for ξi in Iterators.product([[1, -1] for i = 1:p]...)
        push!(vlist, c .+ G * collect(ξi))
    end

    return apply_convex_hull ? convex_hull!(vlist) : vlist
>>>>>>> f81f6c0f
end<|MERGE_RESOLUTION|>--- conflicted
+++ resolved
@@ -493,7 +493,6 @@
     return Zonotope(d, remove_zero_columns(h))
 end
 
-<<<<<<< HEAD
 """
     bound_intersect_2D(Z::Zonotope, L::Line2D)
 
@@ -552,7 +551,7 @@
     end
     vec = intersection(LineSegment(P, P+2g(j)), L)
     return element(vec)[2]
-=======
+end
 # ====================================
 # Zonotope vertex enumeration methods
 # ====================================
@@ -592,5 +591,4 @@
     end
 
     return apply_convex_hull ? convex_hull!(vlist) : vlist
->>>>>>> f81f6c0f
 end