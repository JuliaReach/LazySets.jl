"""
    center(MZ::MatrixZonotope)

<<<<<<< HEAD
Return the center matrix of the matrix zonotope `MZ`.
=======
Return the center matrix of a matrix zonotope.
>>>>>>> d28d69f9

### Input

- `MZ` -- matrix zonotope

### Output

The center matrix of `MZ`.
"""
function center(MZ::MatrixZonotope)
    return MZ.A0
end<|MERGE_RESOLUTION|>--- conflicted
+++ resolved
@@ -1,11 +1,7 @@
 """
     center(MZ::MatrixZonotope)
 
-<<<<<<< HEAD
-Return the center matrix of the matrix zonotope `MZ`.
-=======
 Return the center matrix of a matrix zonotope.
->>>>>>> d28d69f9
 
 ### Input
 
