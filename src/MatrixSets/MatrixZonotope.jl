--- conflicted
+++ resolved
@@ -74,12 +74,9 @@
     Gts = map(transpose, generators(MZ))
     MatrixZonotope(Ct, Gts)
 end
-<<<<<<< HEAD
-=======
 
 function Base.copy(MZ::MatrixZonotope)
     return MatrixZonotope(copy(MZ.A0),
                           [copy(Aij) for Aij in MZ.Ai],
                           copy(MZ.idx))
-end
->>>>>>> cb50e553
+end