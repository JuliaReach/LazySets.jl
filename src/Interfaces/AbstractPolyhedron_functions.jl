import Base.∈

export constrained_dimensions,
       tosimplehrep,
       remove_redundant_constraints,
       remove_redundant_constraints!,
       linear_map,
       chebyshev_center,
       an_element

# default LP solver for floating-point numbers
function default_lp_solver(N::Type{<:AbstractFloat})
    GLPKSolverLP(method=:Simplex)
end

# default LP solver for rational numbers
function default_lp_solver(N::Type{<:Rational})
    GLPKSolverLP(method=:Exact)
end

# fallback method
function default_polyhedra_backend(P, N)
    require(:Polyhedra; fun_name="default_polyhedra_backend")
    error("no default backend for numeric type $N")
end

"""
    ∈(x::AbstractVector{N}, P::AbstractPolyhedron{N}) where {N<:Real}

Check whether a given point is contained in a polyhedron.

### Input

- `x` -- point/vector
- `P` -- polyhedron

### Output

`true` iff ``x ∈ P``.

### Algorithm

This implementation checks if the point lies inside each defining half-space.
"""
function ∈(x::AbstractVector{N}, P::AbstractPolyhedron{N}) where {N<:Real}
    @assert length(x) == dim(P) "a $(length(x))-dimensional point cannot be " *
        "an element of a $(dim(P))-dimensional set"

    for c in constraints_list(P)
        if dot(c.a, x) > c.b
            return false
        end
    end
    return true
end

"""
    isuniversal(P::AbstractPolyhedron{N}, [witness]::Bool=false
               ) where {N<:Real}

Check whether a polyhedron is universal.

### Input

- `P`       -- polyhedron
- `witness` -- (optional, default: `false`) compute a witness if activated

### Output

* If `witness` option is deactivated: `true` iff ``P`` is universal
* If `witness` option is activated:
  * `(true, [])` iff ``P`` is universal
  * `(false, v)` iff ``P`` is not universal and ``v ∉ P``

### Algorithm

`P` is universal iff it has no constraints.

A witness is produced using `isuniversal(H)` where `H` is the first linear
constraint of `P`.
"""
function isuniversal(P::AbstractPolyhedron{N}, witness::Bool=false
                    ) where {N<:Real}
    constraints = constraints_list(P)
    if isempty(constraints)
        return witness ? (true, N[]) : true
    else
        return witness ? isuniversal(constraints[1], true) : false
    end
end

"""
    constrained_dimensions(P::AbstractPolyhedron) where {N<:Real}

Return the indices in which a polyhedron is constrained.

### Input

- `P` -- polyhedron

### Output

A vector of ascending indices `i` such that the polyhedron is constrained in
dimension `i`.

### Examples

A 2D polyhedron with constraint ``x1 ≥ 0`` is constrained in dimension 1 only.
"""
function constrained_dimensions(P::AbstractPolyhedron)
    constraints = constraints_list(P)
    if isempty(constraints)
        return Int[]
    end
    zero_indices = zeros(Int, dim(P))
    for constraint in constraints
        for i in constrained_dimensions(constraint)
            zero_indices[i] = i
        end
    end
    return filter(x -> x != 0, zero_indices)
end

"""
    tosimplehrep(constraints::AbstractVector{LC})
        where {N<:Real, LC<:LinearConstraint{N}}

Return the simple H-representation ``Ax ≤ b`` from a list of linear constraints.

### Input

- `constraints` -- a list of linear constraints

### Output

The tuple `(A, b)` where `A` is the matrix of normal directions and `b` is the
vector of offsets.
"""
function tosimplehrep(constraints::AbstractVector{LC}
                     ) where {N<:Real, LC<:LinearConstraint{N}}
    n = length(constraints)
    if n == 0
        A = Matrix{N}(undef, 0, 0)
        b = Vector{N}(undef, 0)
        return (A, b)
    end
    A = zeros(N, n, dim(first(constraints)))
    b = zeros(N, n)
    @inbounds begin
        for (i, Pi) in enumerate(constraints)
            A[i, :] = Pi.a
            b[i] = Pi.b
        end
    end
    return (A, b)
end

"""
     remove_redundant_constraints!(
         constraints::AbstractVector{<:LinearConstraint{N}};
         [backend]=default_lp_solver(N)) where {N<:Real}

Remove the redundant constraints of a given list of linear constraints; the list
is updated in-place.

### Input

- `constraints` -- list of constraints
- `backend`     -- (optional, default: `default_lp_solver(N)`) the backend used
                   to solve the linear program
### Output

`true` if the function was successful and the list of constraints `constraints`
is modified by removing the redundant constraints, and `false` only if the
constraints are infeasible.

### Notes

Note that the result may be `true` even if the constraints are infeasible.
For example, ``x ≤ 0 && x ≥ 1`` will return `true` without removing any
constraint.
To check if the constraints are infeasible, use
`isempty(HPolyhedron(constraints)`.

### Algorithm

If there are `m` constraints in `n` dimensions, this function checks one by one
if each of the `m` constraints is implied by the remaining ones.

To check if the `k`-th constraint is redundant, an LP is formulated using the
constraints that have not yet being removed.
If, at an intermediate step, it is detected that a subgroup of the constraints
is infeasible, this function returns `false`.
If the calculation finished successfully, this function returns `true`.

For details, see [Fukuda's Polyhedra
FAQ](https://www.cs.mcgill.ca/~fukuda/soft/polyfaq/node24.html).
"""
function remove_redundant_constraints!(
        constraints::AbstractVector{<:LinearConstraint{N}};
        backend=default_lp_solver(N)) where {N<:Real}

    A, b = tosimplehrep(constraints)
    m, n = size(A)
    non_redundant_indices = 1:m

    i = 1 # counter over reduced constraints

    for j in 1:m    # loop over original constraints
        α = A[j, :]
        Ar = A[non_redundant_indices, :]
        br = b[non_redundant_indices]
        br[i] = b[j] + one(N)
        lp = linprog(-α, Ar, '<', br, -Inf, Inf, backend)
        if lp.status == :Infeasible
            # the polyhedron is empty
            return false
        elseif lp.status == :Optimal
            objval = -lp.objval
            if _leq(objval, b[j])
                # the constraint is redundant
                non_redundant_indices = setdiff(non_redundant_indices, j)
            else
                # the constraint is not redundant
                i = i+1
            end
        else
            error("LP is not optimal; the status of the LP is $(lp.status)")
        end
    end

    deleteat!(constraints, setdiff(1:m, non_redundant_indices))
    return true
end

"""
    remove_redundant_constraints(
        constraints::AbstractVector{<:LinearConstraint{N}};
        backend=default_lp_solver(N)) where {N<:Real}

Remove the redundant constraints of a given list of linear constraints.

### Input

- `constraints` -- list of constraints
- `backend`     -- (optional, default: `default_lp_solver(N)`) the backend used
                   to solve the linear program
### Output

The list of constraints with the redundant ones removed, or an empty set if the
constraints are infeasible.

### Algorithm

See `remove_redundant_constraints!(::AbstractVector{<:LinearConstraint})` for
details.
"""
function remove_redundant_constraints(
        constraints::AbstractVector{<:LinearConstraint{N}};
        backend=default_lp_solver(N)) where {N<:Real}
    constraints_copy = copy(constraints)
    if remove_redundant_constraints!(constraints_copy, backend=backend)
        return constraints_copy
    else  # the constraints are infeasible
        return EmptySet{N}(dim(constraints[1]))
    end
end

# =======================
# Concrete linear map
# =======================

struct LinearMapInverse{T, MT<:AbstractMatrix{T}} <: AbstractLinearMapAlgorithm
    inverse::MT
end

struct LinearMapInverseRight <: AbstractLinearMapAlgorithm
    #
end

struct LinearMapLift <: AbstractLinearMapAlgorithm
    #
end

struct LinearMapElimination{T, S} <: AbstractLinearMapAlgorithm
    backend::T
    method::S
end

struct LinearMapVRep <: AbstractLinearMapAlgorithm
    #
end

function _check_algorithm_applies(M::AbstractMatrix{N}, P::AbstractPolyhedron{N},
                ::Type{LinearMapInverse}; cond_tol=DEFAULT_COND_TOL, throw_error=false) where {N}

    inv_condition = issquare(M) && isinvertible(M; cond_tol=cond_tol)
    if !inv_condition
        throw_error && throw(ArgumentError("algorithm \"inverse\" requires an " *
                            "invertible matrix"))
        return false
    end

    dense_condition = !issparse(M)
    if !dense_condition
        throw_error && throw(ArgumentError("the inverse of a sparse matrix is not " *
            "available; either convert your matrix to a dense matrix with `Matrix(M)`, " *
            "or try the \"inverse_right\" algorithm"))
        return false
    end
    return true
end

function _check_algorithm_applies(M::AbstractMatrix{N}, P::AbstractPolyhedron{N},
            ::Type{LinearMapInverseRight}; cond_tol=DEFAULT_COND_TOL, throw_error=false) where {N}
    inv_condition = issquare(M) && isinvertible(M; cond_tol=cond_tol)
    if !inv_condition
        throw_error && throw(ArgumentError("algorithm \"inverse_right\" requires an " *
                            "invertible matrix"))
        return false
    end
    return true
end

function _check_algorithm_applies(M::AbstractMatrix{N}, P::AbstractPolyhedron{N},
                                   ::Type{LinearMapLift}; throw_error=false) where {N}

    m, n = size(M)
    size_condition = m > n
    if !size_condition
        throw_error && throw(ArgumentError("algorithm \"lift\" requires that the number " *
            "of rows of the linear map is greater than the number of columns, but " *
            "they are of size $m and $n respectively"))
        return false
    end

    # rank condition
    r = rank(M)
    if r != n
        throw_error && throw(ArgumentError("the rank of the given matrix is " *
            "$r, but the algorithm \"lift\" requires it to be $n"))
        return false
    end

    return true
end

function _check_algorithm_applies(M::AbstractMatrix{N}, P::AbstractPolyhedron{N},
                                   ::Type{LinearMapVRep}; throw_error=false) where {N}

    # TODO: the second check should be !isbounded(P) but this may be expensive;
    # see also #998 and #1926
    is_polytopic = P isa AbstractPolytope
    if !is_polytopic
        throw_error && throw(ArgumentError("algorithm \"vrep\" requires that the " *
            "list of vertices of the polyhedron is available, but it is not for a polyhedron " *
            "of type $(typeof(P))"))
        return false
    end
    return true
end

function _get_elimination_instance(N, backend, elimination_method)
    require(:Polyhedra; fun_name="linear_map with elimination")
    if backend == nothing
        require(:CDDLib; fun_name="linear_map with elimination")
        backend = default_cddlib_backend(N)
    end
    if elimination_method == nothing
        elimination_method = Polyhedra.BlockElimination()
    end
    return LinearMapElimination(backend, elimination_method)
end

function _default_linear_map_algorithm(M::AbstractMatrix{N}, P::AbstractPolyhedron{N};
                cond_tol=DEFAULT_COND_TOL, backend=nothing, elimination_method=nothing) where {N}

    if _check_algorithm_applies(M, P, LinearMapInverse, cond_tol=cond_tol)
        algo = LinearMapInverse(inv(M))
    elseif _check_algorithm_applies(M, P, LinearMapLift)
        algo = LinearMapLift()
    else
        algo = _get_elimination_instance(N, backend, elimination_method)
    end
    return algo
end

"""
    linear_map(M::AbstractMatrix{N},
               P::AbstractPolyhedron{N};
               [algorithm]::Union{String, Nothing}=nothing,
               [check_invertibility]::Bool=true,
               [cond_tol]::Number=DEFAULT_COND_TOL,
               [inverse]::Union{AbstractMatrix{N}, Nothing}=nothing,
               [backend]=nothing,
               [elimination_method]=nothing) where {N<:Real}

Concrete linear map of a polyhedral set.

### Input

- `M`         -- matrix
- `P`         -- polyhedral set
- `algorithm` -- (optional; default: `nothing`) algorithm to be used; for the
                 description see the Algorithm section below; possible choices are:

    - `"inverse"`, alias: `"inv"`
    - `"inverse_right"`, alias: `"inv_right"`
    - `"elimination"`, alias: `"elim"`
    - `"lift"`
    - `"vrep"`

- `check_invertibility` -- (optional, default: `true`) if `true` check whether
                           given matrix `M` is invertible; set to `false` only
                           if you know that `M` is invertible
- `cond_tol`  -- (optional; default: `DEFAULT_COND_TOL`) tolerance of matrix
                 condition (used to check whether the matrix is invertible)
- `inverse`   -- (optional; default: `nothing`) matrix inverse `M⁻¹`; use this
                 option if you have already computed the inverse matrix of `M`
- `backend`   -- (optional: default: `nothing`) polyhedra backend
- `elimination_method`  -- (optional: default: `nothing`) elimination method for
                           the `"elimination"` algorithm

### Output

The type of the result is "as close as possible" to the the type of `P`.
Let `(m, n)` be the size of `M`, where `m ≠ n` is allowed for rectangular maps.

To fix the type of the output to something different than the default value,
consider post-processing the result of this function with a call to a suitable
`convert` method.

In particular, the output depends on the type of `P`, on `m`, and the algorithm
that was used:

- If the vertex-based approach was used:

    - If `P` is a `VPolygon` and `m = 2` then the output is a `VPolygon`.
    - If `P` is a `VPolytope` then the output is a `VPolytope`.
    - Otherwise, the output is an `Interval` if `m = 1`, a `VPolygon` if `m = 2`
      and a `VPolytope` in other cases.

- If the invertibility criterion was used:

    - The types of `HalfSpace`, `Hyperplane`, `Line` and `AbstractHPolygon` are
      preserved.
    - If `P` is an `AbstractPolytope`, then the output is an `Interval` if `m = 1`,
      an `HPolygon` if `m = 2` and an `HPolytope` in other cases.
    - Otherwise, the output is an `HPolyhedron`.

### Notes

Since the different linear map algorithms work at the level of constraints (not sets
representations), this function uses dispatch on two stages: once the algorithm
has been defined, first the helper functions `_linear_map_hrep_helper` (resp.
`_linear_map_vrep`) are invoked, which dispatch on the set type. Then, each helper
function calls the concrete implementation of `_linear_map_hrep`, which dispatches
on the algorithm, and returns a list of constraints.

To simplify working with different algorithms and options, the
types `<: AbstractLinearMapAlgorithm` are used. These types are singleton type
or types that carry only the key data for the given algorithm, such as the matrix
inverse or the polyhedra backend.

New subtypes of the `AbstractPolyhedron` interface may define their own helper functions
`_linear_map_vrep`, respectively `_linear_map_hrep_helper` for special handling
of the constraints returned by the implementations of `_linear_map_hrep`;
otherwise the fallback implementation for `AbstractPolyhedron` is used, which
instantiates an `HPolyhedron`.

### Algorithm

This function mainly implements several approaches for the linear map: inverse,
right inverse, transformation to the vertex representation, variable elimination,
and variable lifting. Depending on the properties of `M` and `P`, one algorithm
may be preferable over the other. Details on the algorithms are given in the
following subsections.

Otherwise, if the algorithm argument is not specified, a default option is chosen based
on heuristics on the types and values of `M` and `P`:

- If the `"inverse"` algorithm applies, it is used.
- If the `"inverse_right"` algorithm applies, it is used.
- Otherwise, if the `"lift"` algorithm applies, it is used.
- Otherwise, the `"elimination"` algorithm is used.

Note that `"inverse"` does not require the external library `Polyhedra`, and neither
does `"inverse_right"`. However, the fallback method `"elimination"` requires
`Polyhedra` as well as the library `CDDLib`.

The optional keyword arguments `inverse` and `check_invertibility`
modify the default behavior:

- If an inverse matrix is passed in `inverse`, the given algorithm is applied,
  and if none is given, either `"inverse"` or `"inverse_right"` is applied
  (in that order of preference).
- If `check_invertibility` is set to `false`, the given algorithm is applied,
  and if none is given, either `"inverse"` or `"inverse_right"` is applied
  (in that order of preference).

#### Inverse

This algorithm is invoked with the keyword argument `algorithm="inverse"`
(or `algorithm="inv"`). The algorithm requires that `M` is invertible, square,
and dense. If you know a priori that `M` is invertible, set the flag
`check_invertibility=false`, such that no extra checks are done within `linear_map`.
Otherwise, we check the sufficient condition that the condition number
of `M` is not too high. The threshold for the condition number can be modified
from its default value, `DEFAULT_COND_TOL`, by passing a custom `cond_tol`.

The algorithm is described next. Assuming that the matrix ``M`` is invertible
(which we check via a sufficient condition,), ``y = M x`` implies
``x = \\text{inv}(M) y`` and we can transform the polyhedron
``A x ≤ b`` to the polyhedron ``A \\text{inv}(M) y ≤ b``.

If the dense condition on `M` is not fullfilled, there are two suggested
workarounds: either transform to dense matrix, i.e. calling `linear_map` with
`Matrix(M)`, or use the `"inverse_right"` algorithm, which does not compute the
inverse matrix explicitly, but uses a polyalgorithm; see the documentation
of `?\` for details.

#### Inverse-right

This algorithm is invoked with the keyword argument `algorithm="inverse_right"`
(or `algorithm="inv_right"`). This algorithm applies to square and invertible matrices
`M`. The idea is essentially the same as for the `"inverse"` algorithm; the difference
is that in `"inverse"` the full matrix inverse is computed, and in `"inverse_right"`
only the left division on the normal vectors is used. In particular, `"inverse_right"`
is good as a workaround when `M` is sparse (since the `inv` function is not available
for sparse matrices).

### Elimination

This algorithm is invoked with the keyword argument `algorithm = "elimination"` or
`algorithm = "elim"`. The algorithm applies to any matrix `M` (invertible or not),
and any polyhedron `P` (bounded or not).

The idea is described next. If `P : Ax <= b` and `y = Mx` denote the polyhedron
and the linear map respectively, we consider the vector `z = [y, x]`, write the
given equalities and the inequalities, and then eliminate the last x variables
(there are `length(x)` in total) using a call to `Polyhedra.eliminate` to a backend
library that can do variable elimination, typically `CDDLib` with the
`BlockElimination()` algorithm. In this way we have eliminated the "old" variables
`x` and kept the "new" or transformed variables "y".

The default elimination method is block elimination. For possible options we refer
to the documentation of Polyhedra,
[projection/elimination](https://juliapolyhedra.github.io/Polyhedra.jl/latest/projection/).

### Lift

This algorithm is invoked with the keyword argument `algorithm="lift"`.
The algorithm applies if `M` is rectangular of size `m × n` with `m > n` and
full rank (i.e. of rank `n`).

The idea is to embed the polyhedron into the `m`-dimensional space by appending zeros,
i.e. extending all constraints of `P` to `m` dimensions, and constraining the last
`m - n` dimensions to `0`. The matrix resulting matrix is extended to an invertible
`m × m` matrix and the algorithm using the inverse of the linear map is applied.
For the technical details of the extension of `M` to a higher-dimensional
invertible matrix, see `LazySets.Arrays.extend`.

### Vertex representation

This algorithm is invoked with the keyword argument `algorithm="vrep"`.
The idea is to convert the polyhedron to its vertex representation and apply the
linear map to each vertex of `P`.

The returned set is a polytope in vertex representation. Note that conversion of
the result back to half-space representation is not computed by default, since this
may be costly. If you used this algorithm and still want to convert back to
half-space representation, apply `tohrep` to the result of this function.
Note that this method only works for bounded polyhedra.
"""
function linear_map(M::AbstractMatrix{N},
                    P::AbstractPolyhedron{N};
                    algorithm::Union{String, Nothing}=nothing,
                    check_invertibility::Bool=true,
                    cond_tol::Number=DEFAULT_COND_TOL,
                    inverse::Union{AbstractMatrix{N}, Nothing}=nothing,
                    backend=nothing,
                    elimination_method=nothing) where {N<:Real}

   size(M, 2) != dim(P) && throw(ArgumentError("a linear map of size $(size(M)) " *
                            "cannot be applied to a set of dimension $(dim(P))"))

    got_algorithm = algorithm != nothing
    got_inv = got_algorithm && (algorithm == "inv" || algorithm == "inverse")
    got_inv_right = got_algorithm && (algorithm == "inv_right" || algorithm == "inverse_right")

    if inverse != nothing
        if !got_algorithm || got_inv
            algo = LinearMapInverse(inverse)
        elseif got_inv_right
            algo = LinearMapInverseRight()
        else
            throw(ArgumentError("received an inverse matrix but only the algorithms " *
                                "\"inverse\" and \"inverse_right\" apply, got $algorithm"))
        end
        return _linear_map_hrep_helper(M, P, algo)
    elseif !check_invertibility
        if got_inv || !issparse(M)
            inverse = inv(M)
            algo = LinearMapInverse(inverse)
        else
            algo = LinearMapInverseRight()
        end
        return _linear_map_hrep_helper(M, P, algo)
    end

    if !got_algorithm
        algo = _default_linear_map_algorithm(M, P; cond_tol=cond_tol)
        return _linear_map_hrep_helper(M, P, algo)

    elseif algorithm == "vrep"
        return _linear_map_vrep(M, P)

    elseif got_inv
        check_invertibility && _check_algorithm_applies(M, P, LinearMapInverse;
                                cond_tol=cond_tol, throw_error=true)
        return _linear_map_hrep_helper(M, P, LinearMapInverse(inv(M)))

    elseif got_inv_right
        check_invertibility && _check_algorithm_applies(M, P, LinearMapInverseRight;
                                cond_tol=cond_tol, throw_error=true)
        return _linear_map_hrep_helper(M, P, LinearMapInverseRight())

    elseif algorithm == "elimination" || algorithm == "elim"
        algo = _get_elimination_instance(N, backend, elimination_method)
        return _linear_map_hrep_helper(M, P, algo)

    elseif algorithm == "lift"
        _check_algorithm_applies(M, P, LinearMapLift, throw_error=true)
        return _linear_map_hrep_helper(M, P, LinearMapLift())

    else
        throw(ArgumentError("got unknown algorithm \"$algorithm\"; " *
            "available choices: \"inverse\", \"inverse_right\", \"lift\", " *
            "\"elimination\", \"vrep\""))
    end
end

# handle different numeric types
function linear_map(M::AbstractMatrix{NM},
                    P::AbstractPolyhedron{NP};
                    kwargs...) where {NM<:Real, NP<:Real}
    N = promote_type(NM, NP)
    if N != NP
        error("conversion between numeric types of polyhedra not implemented " *
            "yet (see #1181)")
    else
        return linear_map(N.(M), P; kwargs...)
    end
end

# TODO: merge the preconditions into _check_algorithm_applies ?
# review this method after #998
function _linear_map_vrep(M::AbstractMatrix{N}, P::AbstractPolyhedron{N}) where {N<:Real}
    if !isbounded(P)
        throw(ArgumentError("the linear map in vertex representation for an " *
            "unbounded set is not defined"))
    end
    require(:Polyhedra; fun_name="linear_map",
            explanation="of a $(typeof(P)) by a non-invertible matrix")
    # since P is bounded, we pass an HPolytope and then convert it to vertex representation
    P = tovrep(HPolytope(constraints_list(P), check_boundedness=false))
    return _linear_map_vrep(M, P)
end

# generic function for the AbstractPolyhedron interface => returns an HPolyhedron
function _linear_map_hrep_helper(M::AbstractMatrix{N}, P::AbstractPolyhedron{N},
                                 algo::AbstractLinearMapAlgorithm) where {N<:Real}
    constraints = _linear_map_hrep(M, P, algo)
    return HPolyhedron(constraints)
end

# preconditions should have been checked in the caller function
function _linear_map_hrep(M::AbstractMatrix{N}, P::AbstractPolyhedron{N},
                          algo::LinearMapInverse) where {N}
    inverse = algo.inverse
    constraints_P = constraints_list(P)
    constraints_MP = similar(constraints_P)
    @inbounds for (i, c) in enumerate(constraints_P)
        cinv = vec(_At_mul_B(c.a, inverse))
        constraints_MP[i] = LinearConstraint(cinv, c.b)
    end
    return constraints_MP
end

# preconditions should have been checked in the caller function
function _linear_map_hrep(M::AbstractMatrix{N}, P::AbstractPolyhedron{N},
                          algo::LinearMapInverseRight) where {N}
    constraints_P = constraints_list(P)
    constraints_MP = similar(constraints_P)
    @inbounds for (i, c) in enumerate(constraints_P)
        # take left division for each constraint c, transpose(M) \ c.a
        cinv = _At_ldiv_B(M, c.a)
        constraints_MP[i] = LinearConstraint(cinv, c.b)
    end
    return constraints_MP
end

# preconditions should have been checked in the caller function
function _linear_map_hrep(M::AbstractMatrix{N}, P::AbstractPolyhedron{N},
                          algo::LinearMapLift) where {N<:Real}
    m, n = size(M)

    # we extend M to an invertible m x m matrix by appending m-n columns
    # orthogonal to the column space of M
    Mext, inv_Mext = extend(M, check_rank=false)

    # append zeros to the existing constraints, in the last m-n coordinates
    # TODO: cast to common vector type instead of Vector(c.a), see #1942, #1952
    cext = [HalfSpace(vcat(Vector(c.a), zeros(N, m-n)), c.b) for c in constraints_list(P)]

    # now fix the last m-n coordinates to zero
    id_out = Matrix(one(N)*I, m-n, m-n)
    cext = vcat(cext, [HalfSpace(vcat(zeros(N, n), id_out[i, :]), zero(N)) for i in 1:(m-n)],
                      [HalfSpace(vcat(zeros(N, n), -id_out[i, :]), zero(N)) for i in 1:(m-n)])

    Pext = HPolyhedron(cext)

    # now Mext is invertible and we can apply the inverse algorithm
    return _linear_map_hrep(Mext, Pext, LinearMapInverse(inv_Mext))
end

# If P : Ax <= b and y = Mx, we consider the vector z = [y, x], write the
# equalities and the inequalities, and then eliminate the last x variables
# (there are length(x) in total) using Polyhedra.eliminate calls
# to a backend library that can do variable elimination, typically CDDLib,
# with the BlockElimination() algorithm.
function _linear_map_hrep(M::AbstractMatrix{N}, P::AbstractPolyhedron{N},
                          algo::LinearMapElimination) where {N<:Real}
    m, n = size(M)
    ₋Id_m = Matrix(-one(N)*I, m, m)
    backend = algo.backend
    method = algo.method

<<<<<<< HEAD
    # extend the polytope storing the y variables first
    # append zeros to the existing constraints, in the last m-n coordinates
    # TODO: cast to common vector type instead of Vector(c.a), see #1942, #1952
    Ax_leq_b = [Polyhedra.HalfSpace(vcat(zeros(N, m), Vector(c.a)), c.b) for c in constraints_list(P)]
    y_eq_Mx = [Polyhedra.HyperPlane(vcat(₋Id_m[i, :], Vector(M[i, :])), zero(N)) for i in 1:m]
=======
    # extend the polyhedron storing the y variables first
    Ax_leq_b = [Polyhedra.HalfSpace(vcat(zeros(N, m), c.a), c.b) for c in constraints_list(P)]
    y_eq_Mx = [Polyhedra.HyperPlane(vcat(₋Id_m[i, :], M[i, :]), zero(N)) for i in 1:m]
>>>>>>> 0f2815b4

    Phrep = Polyhedra.hrep(y_eq_Mx, Ax_leq_b)
    Phrep = polyhedron(Phrep, backend) # define concrete subtype
    Peli_block = Polyhedra.eliminate(Phrep, (m+1):(m+n), method)
    Peli_block = Polyhedra.removeduplicates(Polyhedra.hrep(Peli_block))

    # TODO: take constraints directly -- see #1988
    return constraints_list(HPolyhedron(Peli_block))
end

"""
    plot_recipe(P::AbstractPolyhedron{N}, [ε]::N=zero(N)) where {N<:Real}

Convert a (bounded) polyhedron to a pair `(x, y)` of points for plotting.

### Input

- `P` -- bounded polyhedron
- `ε` -- (optional, default: `0`) ignored, used for dispatch

### Output

A pair `(x, y)` of points that can be plotted.

### Algorithm

We first assert that `P` is bounded (i.e., that `P` is a polytope).

One-dimensional polytopes are converted to an `Interval`.
Three-dimensional or higher-dimensional polytopes are not supported.

For two-dimensional polytopes (i.e., polygons) we compute their set of vertices
using `vertices_list` and then plot the convex hull of these vertices.
"""
function plot_recipe(P::AbstractPolyhedron{N}, ε::N=zero(N)) where {N<:Real}
    @assert dim(P) <= 2 "cannot plot a $(dim(P))-dimensional $(typeof(P))"
    @assert isbounded(P) "cannot plot an unbounded $(typeof(P))"

    if dim(P) == 1
        return plot_recipe(convert(Interval, P), ε)
    else
        vlist = transpose(hcat(convex_hull(vertices_list(P))...))
        if isempty(vlist)
            @warn "received a polyhedron with no vertices during plotting"
            return plot_recipe(EmptySet{N}(2), ε)
        end
        x, y = vlist[:, 1], vlist[:, 2]

        if length(x) > 1
            # add first vertex to "close" the polygon
            push!(x, x[1])
            push!(y, y[1])
        end

        return x, y
    end
end

"""
    chebyshev_center(P::AbstractPolyhedron{N};
                     [get_radius]::Bool=false,
                     [backend]=default_polyhedra_backend(P, N),
                     [solver]=JuMP.with_optimizer(GLPK.Optimizer)
                     ) where {N<:AbstractFloat}

Compute the [Chebyshev center](https://en.wikipedia.org/wiki/Chebyshev_center)
of a polytope.

### Input

- `P`          -- polytope
- `get_radius` -- (optional; default: `false`) option to additionally return the
                  radius of the largest ball enclosed by `P` around the
                  Chebyshev center
- `backend`    -- (optional; default: `default_polyhedra_backend(P, N)`) the
                  backend for polyhedral computations
- `solver`     -- (optional; default: `JuMP.with_optimizer(GLPK.Optimizer)`) the
                  LP solver passed to `Polyhedra`

### Output

If `get_radius` is `false`, the result is the Chebyshev center of `P`.
If `get_radius` is `true`, the result is the pair `(c, r)` where `c` is the
Chebyshev center of `P` and `r` is the radius of the largest ball with center
`c` enclosed by `P`.

### Notes

The Chebyshev center is the center of a largest Euclidean ball enclosed by `P`.
In general, the center of such a ball is not unique (but the radius is).
"""
function chebyshev_center(P::AbstractPolyhedron{N};
                          get_radius::Bool=false,
                          backend=default_polyhedra_backend(P, N),
                          solver=JuMP.with_optimizer(GLPK.Optimizer)
                         ) where {N<:AbstractFloat}
    require(:Polyhedra; fun_name="chebyshev_center")
    # convert to HPolyhedron to ensure `polyhedron` is applicable (see #1505)
    Q = polyhedron(convert(HPolyhedron, P); backend=backend)
    c, r = Polyhedra.chebyshevcenter(Q, solver)

    if get_radius
        return c, r
    end
    return c
end

"""
    an_element(P::AbstractPolyhedron{N}) where {N<:Real}

Return some element of a convex set.

### Input

- `P` -- polyhedron

### Output

An element of a polyhedron.

### Algorithm

An element of the polyhedron is obtained by evaluating its support vector along
direction ``[1, 0, …, 0]``.
"""
function an_element(P::AbstractPolyhedron{N}) where {N<:Real}
    n = dim(P)
    if n == -1
        throw(ArgumentError("the dimension of this polyhedron is not defined, " *
                            "hence `an_element` is not available"))
    end
    e₁ = SingleEntryVector(1, n, one(N))
    return σ(e₁, P)
end<|MERGE_RESOLUTION|>--- conflicted
+++ resolved
@@ -736,17 +736,11 @@
     backend = algo.backend
     method = algo.method
 
-<<<<<<< HEAD
     # extend the polytope storing the y variables first
     # append zeros to the existing constraints, in the last m-n coordinates
-    # TODO: cast to common vector type instead of Vector(c.a), see #1942, #1952
+    # TODO: cast to common vector type instead of hard-coding Vector(c.a), see #1942 and #1952
     Ax_leq_b = [Polyhedra.HalfSpace(vcat(zeros(N, m), Vector(c.a)), c.b) for c in constraints_list(P)]
     y_eq_Mx = [Polyhedra.HyperPlane(vcat(₋Id_m[i, :], Vector(M[i, :])), zero(N)) for i in 1:m]
-=======
-    # extend the polyhedron storing the y variables first
-    Ax_leq_b = [Polyhedra.HalfSpace(vcat(zeros(N, m), c.a), c.b) for c in constraints_list(P)]
-    y_eq_Mx = [Polyhedra.HyperPlane(vcat(₋Id_m[i, :], M[i, :]), zero(N)) for i in 1:m]
->>>>>>> 0f2815b4
 
     Phrep = Polyhedra.hrep(y_eq_Mx, Ax_leq_b)
     Phrep = polyhedron(Phrep, backend) # define concrete subtype
