import Base.∈

export constrained_dimensions,
       tosimplehrep,
       remove_redundant_constraints,
       remove_redundant_constraints!,
       linear_map,
       chebyshev_center,
       an_element,
       vertices_list

# default LP solver for floating-point numbers
function default_lp_solver(N::Type{<:AbstractFloat})
    GLPKSolverLP(method=:Simplex)
end

# default LP solver for rational numbers
function default_lp_solver(N::Type{<:Rational})
    GLPKSolverLP(method=:Exact)
end

# Polyhedra backend (fallback method)
function default_polyhedra_backend(P, N)
    require(:Polyhedra; fun_name="default_polyhedra_backend")
    error("no default backend for numeric type $N")
end

# default LP solver for Polyhedra (fallback method)
# NOTE: exists in parallel to `default_lp_solver` because we use different
# interfaces (see #1493)
function default_lp_solver_polyhedra(N, varargs...)
    require(:Polyhedra; fun_name="default_lp_solver_polyhedra")
    error("no default solver for numeric type $N")
end

"""
    ∈(x::AbstractVector, P::AbstractPolyhedron)

Check whether a given point is contained in a polyhedron.

### Input

- `x` -- point/vector
- `P` -- polyhedron

### Output

`true` iff ``x ∈ P``.

### Algorithm

This implementation checks if the point lies inside each defining half-space.
"""
function ∈(x::AbstractVector, P::AbstractPolyhedron)
    @assert length(x) == dim(P) "a $(length(x))-dimensional point cannot be " *
        "an element of a $(dim(P))-dimensional set"

    for c in constraints_list(P)
        if !_leq(dot(c.a, x), c.b)
            return false
        end
    end
    return true
end

"""
    isuniversal(P::AbstractPolyhedron{N}, [witness]::Bool=false) where {N}

Check whether a polyhedron is universal.

### Input

- `P`       -- polyhedron
- `witness` -- (optional, default: `false`) compute a witness if activated

### Output

* If `witness` option is deactivated: `true` iff ``P`` is universal
* If `witness` option is activated:
  * `(true, [])` iff ``P`` is universal
  * `(false, v)` iff ``P`` is not universal and ``v ∉ P``

### Algorithm

`P` is universal iff it has no constraints.

A witness is produced using `isuniversal(H)` where `H` is the first linear
constraint of `P`.
"""
function isuniversal(P::AbstractPolyhedron{N}, witness::Bool=false) where {N}
    constraints = constraints_list(P)
    if isempty(constraints)
        return witness ? (true, N[]) : true
    else
        return witness ? isuniversal(constraints[1], true) : false
    end
end

"""
    constrained_dimensions(P::AbstractPolyhedron)

Return the indices in which a polyhedron is constrained.

### Input

- `P` -- polyhedron

### Output

A vector of ascending indices `i` such that the polyhedron is constrained in
dimension `i`.

### Examples

A 2D polyhedron with constraint ``x1 ≥ 0`` is constrained in dimension 1 only.
"""
function constrained_dimensions(P::AbstractPolyhedron)
    constraints = constraints_list(P)
    if isempty(constraints)
        return Int[]
    end
    zero_indices = zeros(Int, dim(P))
    for constraint in constraints
        for i in constrained_dimensions(constraint)
            zero_indices[i] = i
        end
    end
    return filter(x -> x != 0, zero_indices)
end

"""
    tosimplehrep(constraints::AbstractVector{LC}) where {N, LC<:LinearConstraint{N}}

Return the simple H-representation ``Ax ≤ b`` from a list of linear constraints.

### Input

- `constraints` -- a list of linear constraints

### Output

The tuple `(A, b)` where `A` is the matrix of normal directions and `b` is the
vector of offsets.
"""
function tosimplehrep(constraints::AbstractVector{LC}) where {N, LC<:LinearConstraint{N}}
    n = length(constraints)
    if n == 0
        A = Matrix{N}(undef, 0, 0)
        b = Vector{N}(undef, 0)
        return (A, b)
    end
    A = zeros(N, n, dim(first(constraints)))
    b = zeros(N, n)
    @inbounds begin
        for (i, Pi) in enumerate(constraints)
            A[i, :] = Pi.a
            b[i] = Pi.b
        end
    end
    return (A, b)
end

"""
    remove_redundant_constraints!(constraints::AbstractVector{<:LinearConstraint{N}};
                                  backend=default_lp_solver(N)) where {N}

Remove the redundant constraints of a given list of linear constraints; the list
is updated in-place.

### Input

- `constraints` -- list of constraints
- `backend`     -- (optional, default: `default_lp_solver(N)`) the backend used
                   to solve the linear program
### Output

`true` if the function was successful and the list of constraints `constraints`
is modified by removing the redundant constraints, and `false` only if the
constraints are infeasible.

### Notes

Note that the result may be `true` even if the constraints are infeasible.
For example, ``x ≤ 0 && x ≥ 1`` will return `true` without removing any
constraint.
To check if the constraints are infeasible, use
`isempty(HPolyhedron(constraints)`.

### Algorithm

If there are `m` constraints in `n` dimensions, this function checks one by one
if each of the `m` constraints is implied by the remaining ones.

To check if the `k`-th constraint is redundant, an LP is formulated using the
constraints that have not yet being removed.
If, at an intermediate step, it is detected that a subgroup of the constraints
is infeasible, this function returns `false`.
If the calculation finished successfully, this function returns `true`.

For details, see [Fukuda's Polyhedra
FAQ](https://www.cs.mcgill.ca/~fukuda/soft/polyfaq/node24.html).
"""
function remove_redundant_constraints!(constraints::AbstractVector{<:LinearConstraint{N}};
                                       backend=default_lp_solver(N)) where {N}

    A, b = tosimplehrep(constraints)
    m, n = size(A)
    non_redundant_indices = 1:m

    i = 1 # counter over reduced constraints

    for j in 1:m    # loop over original constraints
        α = A[j, :]
        Ar = A[non_redundant_indices, :]
        br = b[non_redundant_indices]
        br[i] = b[j] + one(N)
        lp = linprog(-α, Ar, '<', br, -Inf, Inf, backend)
        if lp.status == :Infeasible
            # the polyhedron is empty
            return false
        elseif lp.status == :Optimal
            objval = -lp.objval
            if _leq(objval, b[j])
                # the constraint is redundant
                non_redundant_indices = setdiff(non_redundant_indices, j)
            else
                # the constraint is not redundant
                i = i+1
            end
        else
            error("LP is not optimal; the status of the LP is $(lp.status)")
        end
    end

    deleteat!(constraints, setdiff(1:m, non_redundant_indices))
    return true
end

"""
    remove_redundant_constraints(constraints::AbstractVector{<:LinearConstraint{N}};
                                 backend=default_lp_solver(N)) where {N}

Remove the redundant constraints of a given list of linear constraints.

### Input

- `constraints` -- list of constraints
- `backend`     -- (optional, default: `default_lp_solver(N)`) the backend used
                   to solve the linear program
### Output

The list of constraints with the redundant ones removed, or an empty set if the
constraints are infeasible.

### Algorithm

See `remove_redundant_constraints!(::AbstractVector{<:LinearConstraint})` for
details.
"""
function remove_redundant_constraints(constraints::AbstractVector{<:LinearConstraint{N}};
                                      backend=default_lp_solver(N)) where {N}
    constraints_copy = copy(constraints)
    if remove_redundant_constraints!(constraints_copy, backend=backend)
        return constraints_copy
    else  # the constraints are infeasible
        return EmptySet{N}(dim(constraints[1]))
    end
end

# =======================
# Concrete linear map
# =======================

struct LinearMapInverse{T, MT<:AbstractMatrix{T}} <: AbstractLinearMapAlgorithm
    inverse::MT
end

struct LinearMapInverseRight <: AbstractLinearMapAlgorithm
    #
end

struct LinearMapLift <: AbstractLinearMapAlgorithm
    #
end

struct LinearMapElimination{T, S} <: AbstractLinearMapAlgorithm
    backend::T
    method::S
end

struct LinearMapVRep <: AbstractLinearMapAlgorithm
    #
end

function _check_algorithm_applies(M::AbstractMatrix{N}, P::AbstractPolyhedron{N},
                ::Type{LinearMapInverse}; cond_tol=DEFAULT_COND_TOL, throw_error=false) where {N}

    inv_condition = issquare(M) && isinvertible(M; cond_tol=cond_tol)
    if !inv_condition
        throw_error && throw(ArgumentError("algorithm \"inverse\" requires an " *
                            "invertible matrix"))
        return false
    end

    dense_condition = !issparse(M)
    if !dense_condition
        throw_error && throw(ArgumentError("the inverse of a sparse matrix is not " *
            "available; either convert your matrix to a dense matrix with `Matrix(M)`, " *
            "or try the \"inverse_right\" algorithm"))
        return false
    end
    return true
end

function _check_algorithm_applies(M::AbstractMatrix{N}, P::AbstractPolyhedron{N},
            ::Type{LinearMapInverseRight}; cond_tol=DEFAULT_COND_TOL, throw_error=false) where {N}
    inv_condition = issquare(M) && isinvertible(M; cond_tol=cond_tol)
    if !inv_condition
        throw_error && throw(ArgumentError("algorithm \"inverse_right\" requires an " *
                            "invertible matrix"))
        return false
    end
    return true
end

function _check_algorithm_applies(M::AbstractMatrix{N}, P::AbstractPolyhedron{N},
                                   ::Type{LinearMapLift}; throw_error=false) where {N}

    m, n = size(M)
    size_condition = m > n
    if !size_condition
        throw_error && throw(ArgumentError("algorithm \"lift\" requires that the number " *
            "of rows of the linear map is greater than the number of columns, but " *
            "they are of size $m and $n respectively"))
        return false
    end

    # rank condition
    r = rank(M)
    if r != n
        throw_error && throw(ArgumentError("the rank of the given matrix is " *
            "$r, but the algorithm \"lift\" requires it to be $n"))
        return false
    end

    return true
end

function _check_algorithm_applies(M::AbstractMatrix{N}, P::AbstractPolyhedron{N},
                                   ::Type{LinearMapVRep}; throw_error=false) where {N}

    # TODO: the second check should be !isbounded(P) but this may be expensive;
    # see also #998 and #1926
    is_polytopic = P isa AbstractPolytope
    if !is_polytopic
        throw_error && throw(ArgumentError("algorithm \"vrep\" requires that the " *
            "list of vertices of the polyhedron is available, but it is not for a polyhedron " *
            "of type $(typeof(P))"))
        return false
    end
    return true
end

function _get_elimination_instance(N, backend, elimination_method)
    require(:Polyhedra; fun_name="linear_map with elimination")
    if backend == nothing
        require(:CDDLib; fun_name="linear_map with elimination")
        backend = default_cddlib_backend(N)
    end
    if elimination_method == nothing
        elimination_method = Polyhedra.BlockElimination()
    end
    return LinearMapElimination(backend, elimination_method)
end

function _default_linear_map_algorithm(M::AbstractMatrix{N}, P::AbstractPolyhedron{N};
                cond_tol=DEFAULT_COND_TOL, backend=nothing, elimination_method=nothing) where {N}

    if _check_algorithm_applies(M, P, LinearMapInverse, cond_tol=cond_tol)
        algo = LinearMapInverse(inv(M))
    elseif _check_algorithm_applies(M, P, LinearMapLift)
        algo = LinearMapLift()
    else
        algo = _get_elimination_instance(N, backend, elimination_method)
    end
    return algo
end

"""
    linear_map(M::AbstractMatrix{N},
               P::AbstractPolyhedron{N};
               [algorithm]::Union{String, Nothing}=nothing,
               [check_invertibility]::Bool=true,
               [cond_tol]::Number=DEFAULT_COND_TOL,
               [inverse]::Union{AbstractMatrix{N}, Nothing}=nothing,
               [backend]=nothing,
               [elimination_method]=nothing) where {N}

Concrete linear map of a polyhedral set.

### Input

- `M`         -- matrix
- `P`         -- polyhedral set
- `algorithm` -- (optional; default: `nothing`) algorithm to be used; for the
                 description see the Algorithm section below; possible choices are:

    - `"inverse"`, alias: `"inv"`
    - `"inverse_right"`, alias: `"inv_right"`
    - `"elimination"`, alias: `"elim"`
    - `"lift"`
    - `"vrep"`

- `check_invertibility` -- (optional, default: `true`) if `true` check whether
                           given matrix `M` is invertible; set to `false` only
                           if you know that `M` is invertible
- `cond_tol`  -- (optional; default: `DEFAULT_COND_TOL`) tolerance of matrix
                 condition (used to check whether the matrix is invertible)
- `inverse`   -- (optional; default: `nothing`) matrix inverse `M⁻¹`; use this
                 option if you have already computed the inverse matrix of `M`
- `backend`   -- (optional: default: `nothing`) polyhedra backend
- `elimination_method`  -- (optional: default: `nothing`) elimination method for
                           the `"elimination"` algorithm

### Output

The type of the result is "as close as possible" to the the type of `P`.
Let `(m, n)` be the size of `M`, where `m ≠ n` is allowed for rectangular maps.

To fix the type of the output to something different than the default value,
consider post-processing the result of this function with a call to a suitable
`convert` method.

In particular, the output depends on the type of `P`, on `m`, and the algorithm
that was used:

- If the vertex-based approach was used:

    - If `P` is a `VPolygon` and `m = 2` then the output is a `VPolygon`.
    - If `P` is a `VPolytope` then the output is a `VPolytope`.
    - Otherwise, the output is an `Interval` if `m = 1`, a `VPolygon` if `m = 2`
      and a `VPolytope` in other cases.

- If the invertibility criterion was used:

    - The types of `HalfSpace`, `Hyperplane`, `Line2D` and `AbstractHPolygon` are
      preserved.
    - If `P` is an `AbstractPolytope`, then the output is an `Interval` if `m = 1`,
      an `HPolygon` if `m = 2` and an `HPolytope` in other cases.
    - Otherwise, the output is an `HPolyhedron`.

### Notes

Since the different linear map algorithms work at the level of constraints (not sets
representations), this function uses dispatch on two stages: once the algorithm
has been defined, first the helper functions `_linear_map_hrep_helper` (resp.
`_linear_map_vrep`) are invoked, which dispatch on the set type. Then, each helper
function calls the concrete implementation of `_linear_map_hrep`, which dispatches
on the algorithm, and returns a list of constraints.

To simplify working with different algorithms and options, the
types `<: AbstractLinearMapAlgorithm` are used. These types are singleton type
or types that carry only the key data for the given algorithm, such as the matrix
inverse or the polyhedra backend.

New subtypes of the `AbstractPolyhedron` interface may define their own helper functions
`_linear_map_vrep`, respectively `_linear_map_hrep_helper` for special handling
of the constraints returned by the implementations of `_linear_map_hrep`;
otherwise the fallback implementation for `AbstractPolyhedron` is used, which
instantiates an `HPolyhedron`.

### Algorithm

This function mainly implements several approaches for the linear map: inverse,
right inverse, transformation to the vertex representation, variable elimination,
and variable lifting. Depending on the properties of `M` and `P`, one algorithm
may be preferable over the other. Details on the algorithms are given in the
following subsections.

Otherwise, if the algorithm argument is not specified, a default option is chosen based
on heuristics on the types and values of `M` and `P`:

- If the `"inverse"` algorithm applies, it is used.
- If the `"inverse_right"` algorithm applies, it is used.
- Otherwise, if the `"lift"` algorithm applies, it is used.
- Otherwise, the `"elimination"` algorithm is used.

Note that `"inverse"` does not require the external library `Polyhedra`, and neither
does `"inverse_right"`. However, the fallback method `"elimination"` requires
`Polyhedra` as well as the library `CDDLib`.

The optional keyword arguments `inverse` and `check_invertibility`
modify the default behavior:

- If an inverse matrix is passed in `inverse`, the given algorithm is applied,
  and if none is given, either `"inverse"` or `"inverse_right"` is applied
  (in that order of preference).
- If `check_invertibility` is set to `false`, the given algorithm is applied,
  and if none is given, either `"inverse"` or `"inverse_right"` is applied
  (in that order of preference).

#### Inverse

This algorithm is invoked with the keyword argument `algorithm="inverse"`
(or `algorithm="inv"`). The algorithm requires that `M` is invertible, square,
and dense. If you know a priori that `M` is invertible, set the flag
`check_invertibility=false`, such that no extra checks are done within `linear_map`.
Otherwise, we check the sufficient condition that the condition number
of `M` is not too high. The threshold for the condition number can be modified
from its default value, `DEFAULT_COND_TOL`, by passing a custom `cond_tol`.

The algorithm is described next. Assuming that the matrix ``M`` is invertible
(which we check via a sufficient condition,), ``y = M x`` implies
``x = \\text{inv}(M) y`` and we can transform the polyhedron
``A x ≤ b`` to the polyhedron ``A \\text{inv}(M) y ≤ b``.

If the dense condition on `M` is not fullfilled, there are two suggested
workarounds: either transform to dense matrix, i.e. calling `linear_map` with
`Matrix(M)`, or use the `"inverse_right"` algorithm, which does not compute the
inverse matrix explicitly, but uses a polyalgorithm; see the documentation
of `?\` for details.

#### Inverse-right

This algorithm is invoked with the keyword argument `algorithm="inverse_right"`
(or `algorithm="inv_right"`). This algorithm applies to square and invertible matrices
`M`. The idea is essentially the same as for the `"inverse"` algorithm; the difference
is that in `"inverse"` the full matrix inverse is computed, and in `"inverse_right"`
only the left division on the normal vectors is used. In particular, `"inverse_right"`
is good as a workaround when `M` is sparse (since the `inv` function is not available
for sparse matrices).

### Elimination

This algorithm is invoked with the keyword argument `algorithm = "elimination"` or
`algorithm = "elim"`. The algorithm applies to any matrix `M` (invertible or not),
and any polyhedron `P` (bounded or not).

The idea is described next. If `P : Ax <= b` and `y = Mx` denote the polyhedron
and the linear map respectively, we consider the vector `z = [y, x]`, write the
given equalities and the inequalities, and then eliminate the last x variables
(there are `length(x)` in total) using a call to `Polyhedra.eliminate` to a backend
library that can do variable elimination, typically `CDDLib` with the
`BlockElimination()` algorithm. In this way we have eliminated the "old" variables
`x` and kept the "new" or transformed variables "y".

The default elimination method is block elimination. For possible options we refer
to the documentation of Polyhedra,
[projection/elimination](https://juliapolyhedra.github.io/Polyhedra.jl/latest/projection/).

### Lift

This algorithm is invoked with the keyword argument `algorithm="lift"`.
The algorithm applies if `M` is rectangular of size `m × n` with `m > n` and
full rank (i.e. of rank `n`).

The idea is to embed the polyhedron into the `m`-dimensional space by appending zeros,
i.e. extending all constraints of `P` to `m` dimensions, and constraining the last
`m - n` dimensions to `0`. The matrix resulting matrix is extended to an invertible
`m × m` matrix and the algorithm using the inverse of the linear map is applied.
For the technical details of the extension of `M` to a higher-dimensional
invertible matrix, see `LazySets.Arrays.extend`.

### Vertex representation

This algorithm is invoked with the keyword argument `algorithm="vrep"`.
The idea is to convert the polyhedron to its vertex representation and apply the
linear map to each vertex of `P`.

The returned set is a polytope in vertex representation. Note that conversion of
the result back to half-space representation is not computed by default, since this
may be costly. If you used this algorithm and still want to convert back to
half-space representation, apply `tohrep` to the result of this function.
Note that this method only works for bounded polyhedra.
"""
function linear_map(M::AbstractMatrix{N},
                    P::AbstractPolyhedron{N};
                    algorithm::Union{String, Nothing}=nothing,
                    check_invertibility::Bool=true,
                    cond_tol::Number=DEFAULT_COND_TOL,
                    inverse::Union{AbstractMatrix{N}, Nothing}=nothing,
                    backend=nothing,
                    elimination_method=nothing) where {N}

   size(M, 2) != dim(P) && throw(ArgumentError("a linear map of size $(size(M)) " *
                            "cannot be applied to a set of dimension $(dim(P))"))

    got_algorithm = algorithm != nothing
    got_inv = got_algorithm && (algorithm == "inv" || algorithm == "inverse")
    got_inv_right = got_algorithm && (algorithm == "inv_right" || algorithm == "inverse_right")

    if inverse != nothing
        if !got_algorithm || got_inv
            algo = LinearMapInverse(inverse)
        elseif got_inv_right
            algo = LinearMapInverseRight()
        else
            throw(ArgumentError("received an inverse matrix but only the algorithms " *
                                "\"inverse\" and \"inverse_right\" apply, got $algorithm"))
        end
        return _linear_map_hrep_helper(M, P, algo)
    elseif !check_invertibility
        if got_inv || !issparse(M)
            inverse = inv(M)
            algo = LinearMapInverse(inverse)
        else
            algo = LinearMapInverseRight()
        end
        return _linear_map_hrep_helper(M, P, algo)
    end

    if !got_algorithm
        algo = _default_linear_map_algorithm(M, P; cond_tol=cond_tol)
        return _linear_map_hrep_helper(M, P, algo)

    elseif algorithm == "vrep"
        return _linear_map_vrep(M, P)

    elseif got_inv
        check_invertibility && _check_algorithm_applies(M, P, LinearMapInverse;
                                cond_tol=cond_tol, throw_error=true)
        return _linear_map_hrep_helper(M, P, LinearMapInverse(inv(M)))

    elseif got_inv_right
        check_invertibility && _check_algorithm_applies(M, P, LinearMapInverseRight;
                                cond_tol=cond_tol, throw_error=true)
        return _linear_map_hrep_helper(M, P, LinearMapInverseRight())

    elseif algorithm == "elimination" || algorithm == "elim"
        algo = _get_elimination_instance(N, backend, elimination_method)
        return _linear_map_hrep_helper(M, P, algo)

    elseif algorithm == "lift"
        _check_algorithm_applies(M, P, LinearMapLift, throw_error=true)
        return _linear_map_hrep_helper(M, P, LinearMapLift())

    else
        throw(ArgumentError("got unknown algorithm \"$algorithm\"; " *
            "available choices: \"inverse\", \"inverse_right\", \"lift\", " *
            "\"elimination\", \"vrep\""))
    end
end

# handle different numeric types
function linear_map(M::AbstractMatrix{NM},
                    P::AbstractPolyhedron{NP};
                    kwargs...) where {NM, NP}
    N = promote_type(NM, NP)
    if N != NP
        error("conversion between numeric types of polyhedra not implemented " *
            "yet (see #1181)")
    else
        return linear_map(N.(M), P; kwargs...)
    end
end

# TODO: merge the preconditions into _check_algorithm_applies ?
# review this method after #998
function _linear_map_vrep(M::AbstractMatrix, P::AbstractPolyhedron)
    if !isbounded(P)
        throw(ArgumentError("the linear map in vertex representation for an " *
            "unbounded set is not defined"))
    end
    require(:Polyhedra; fun_name="linear_map",
            explanation="of a $(typeof(P)) by a non-invertible matrix")
    # since P is bounded, we pass an HPolytope and then convert it to vertex representation
    P = tovrep(HPolytope(constraints_list(P), check_boundedness=false))
    return _linear_map_vrep(M, P)
end

# generic function for the AbstractPolyhedron interface => returns an HPolyhedron
function _linear_map_hrep_helper(M::AbstractMatrix, P::AbstractPolyhedron,
                                 algo::AbstractLinearMapAlgorithm)
    constraints = _linear_map_hrep(M, P, algo)
    return HPolyhedron(constraints)
end

# preconditions should have been checked in the caller function
function _linear_map_hrep(M::AbstractMatrix, P::AbstractPolyhedron, algo::LinearMapInverse)
    return _linear_map_inverse_hrep(algo.inverse, P)
end

function linear_map_inverse(Minv::AbstractMatrix, P::AbstractPolyhedron)
    @assert size(Minv, 1) == dim(P) "a linear map of size $(size(Minv)) " *
        "cannot be applied to a set of dimension $(dim(P))"
    constraints = _linear_map_inverse_hrep(Minv, P)
    return HPolyhedron(constraints)
end

function _linear_map_inverse_hrep(Minv::AbstractMatrix, P::AbstractPolyhedron)
    constraints_P = constraints_list(P)
    constraints_MP = _preallocate_constraints(constraints_P)
    @inbounds for (i, c) in enumerate(constraints_P)
        cinv = vec(_At_mul_B(c.a, Minv))
        constraints_MP[i] = LinearConstraint(cinv, c.b)
    end
    return constraints_MP
end

# preconditions should have been checked in the caller function
function _linear_map_hrep(M::AbstractMatrix{N}, P::AbstractPolyhedron{N},
                          algo::LinearMapInverseRight) where {N}
    constraints_P = constraints_list(P)
    constraints_MP = _preallocate_constraints(constraints_P)
    @inbounds for (i, c) in enumerate(constraints_P)
        # take left division for each constraint c, transpose(M) \ c.a
        cinv = _At_ldiv_B(M, c.a)
        constraints_MP[i] = LinearConstraint(cinv, c.b)
    end
    return constraints_MP
end

# preconditions should have been checked in the caller function
function _linear_map_hrep(M::AbstractMatrix{N}, P::AbstractPolyhedron{N},
                          algo::LinearMapLift) where {N}
    m, n = size(M)

    # we extend M to an invertible m x m matrix by appending m-n columns
    # orthogonal to the column space of M
    Mext, inv_Mext = extend(M, check_rank=false)

    # append zeros to the existing constraints, in the last m-n coordinates
    # TODO: cast to common vector type instead of Vector(c.a), see #1942, #1952
    cext = [HalfSpace(vcat(Vector(c.a), zeros(N, m-n)), c.b) for c in constraints_list(P)]

    # now fix the last m-n coordinates to zero
    id_out = Matrix(one(N)*I, m-n, m-n)
    cext = vcat(cext, [HalfSpace(vcat(zeros(N, n), id_out[i, :]), zero(N)) for i in 1:(m-n)],
                      [HalfSpace(vcat(zeros(N, n), -id_out[i, :]), zero(N)) for i in 1:(m-n)])

    Pext = HPolyhedron(cext)

    # now Mext is invertible and we can apply the inverse algorithm
    return _linear_map_hrep(Mext, Pext, LinearMapInverse(inv_Mext))
end

# If P : Ax <= b and y = Mx, we consider the vector z = [y, x], write the
# equalities and the inequalities, and then eliminate the last x variables
# (there are length(x) in total) using Polyhedra.eliminate calls
# to a backend library that can do variable elimination, typically CDDLib,
# with the BlockElimination() algorithm.
function _linear_map_hrep(M::AbstractMatrix{N}, P::AbstractPolyhedron{N},
                          algo::LinearMapElimination) where {N}
    m, n = size(M)
    ₋Id_m = Matrix(-one(N)*I, m, m)
    backend = algo.backend
    method = algo.method

    # extend the polytope storing the y variables first
    # append zeros to the existing constraints, in the last m-n coordinates
    # TODO: cast to common vector type instead of hard-coding Vector(c.a), see #1942 and #1952
    Ax_leq_b = [Polyhedra.HalfSpace(vcat(zeros(N, m), Vector(c.a)), c.b) for c in constraints_list(P)]
    y_eq_Mx = [Polyhedra.HyperPlane(vcat(₋Id_m[i, :], Vector(M[i, :])), zero(N)) for i in 1:m]

    Phrep = Polyhedra.hrep(y_eq_Mx, Ax_leq_b)
    Phrep = polyhedron(Phrep, backend) # define concrete subtype
    Peli_block = Polyhedra.eliminate(Phrep, (m+1):(m+n), method)
    Peli_block = Polyhedra.removeduplicates(Polyhedra.hrep(Peli_block),
                                            default_lp_solver_polyhedra(N))

    # TODO: take constraints directly -- see #1988
    return constraints_list(HPolyhedron(Peli_block))
end

@inline function _preallocate_constraints(constraints::Vector{LinearConstraint{N, VN}}) where {N, VN<:AbstractVector{N}}
    return Vector{LinearConstraint{N, Vector{N}}}(undef, length(constraints))
end

"""
    plot_recipe(P::AbstractPolyhedron{N}, [ε]::N=zero(N)) where {N}

Convert a (bounded) polyhedron to a pair `(x, y)` of points for plotting.

### Input

- `P` -- bounded polyhedron
- `ε` -- (optional, default: `0`) ignored, used for dispatch

### Output

A pair `(x, y)` of points that can be plotted.

### Algorithm

We first assert that `P` is bounded (i.e., that `P` is a polytope).

One-dimensional polytopes are converted to an `Interval`.
Three-dimensional or higher-dimensional polytopes are not supported.

For two-dimensional polytopes (i.e., polygons) we compute their set of vertices
using `vertices_list` and then plot the convex hull of these vertices.
"""
function plot_recipe(P::AbstractPolyhedron{N}, ε::N=zero(N)) where {N}
    @assert dim(P) <= 2 "cannot plot a $(dim(P))-dimensional $(typeof(P))"
    @assert isbounded(P) "cannot plot an unbounded $(typeof(P))"

    if dim(P) == 1
        return plot_recipe(convert(Interval, P), ε)
    else
        vlist = transpose(hcat(convex_hull(vertices_list(P))...))
        if isempty(vlist)
            @warn "received a polyhedron with no vertices during plotting"
            return plot_recipe(EmptySet{N}(2), ε)
        end
        x, y = vlist[:, 1], vlist[:, 2]

        if length(x) > 2
            # add first vertex to "close" the polygon
            push!(x, x[1])
            push!(y, y[1])
        end
        return x, y
    end
end

"""
    chebyshev_center(P::AbstractPolyhedron{N};
                     [get_radius]::Bool=false,
                     [backend]=default_polyhedra_backend(P, N),
                     [solver]=default_lp_solver_polyhedra(N; presolve=true)
                     ) where {N<:AbstractFloat}

Compute the [Chebyshev center](https://en.wikipedia.org/wiki/Chebyshev_center)
of a polytope.

### Input

- `P`          -- polytope
- `get_radius` -- (optional; default: `false`) option to additionally return the
                  radius of the largest ball enclosed by `P` around the
                  Chebyshev center
- `backend`    -- (optional; default: `default_polyhedra_backend(P, N)`) the
                  backend for polyhedral computations
- `solver`     -- (optional; default:
                  `default_lp_solver_polyhedra(N; presolve=true)`) the LP
                  solver passed to `Polyhedra`

### Output

If `get_radius` is `false`, the result is the Chebyshev center of `P`.
If `get_radius` is `true`, the result is the pair `(c, r)` where `c` is the
Chebyshev center of `P` and `r` is the radius of the largest ball with center
`c` enclosed by `P`.

### Notes

The Chebyshev center is the center of a largest Euclidean ball enclosed by `P`.
In general, the center of such a ball is not unique (but the radius is).
"""
function chebyshev_center(P::AbstractPolyhedron{N};
                          get_radius::Bool=false,
                          backend=default_polyhedra_backend(P, N),
                          solver=default_lp_solver_polyhedra(N; presolve=true)
                         ) where {N<:AbstractFloat}
    require(:Polyhedra; fun_name="chebyshev_center")
    # convert to HPolyhedron to ensure `polyhedron` is applicable (see #1505)
    Q = polyhedron(convert(HPolyhedron, P); backend=backend)
    c, r = Polyhedra.chebyshevcenter(Q, solver)

    if get_radius
        return c, r
    end
    return c
end

"""
<<<<<<< HEAD
    an_element(P::AbstractPolyhedron{N}) where {N}
=======
    an_element(P::AbstractPolyhedron{N};
               [solver]=default_lp_solver(N)) where {N<:Real}
>>>>>>> f827f7e7

Return some element of a convex set.

### Input

- `P`       -- polyhedron
- `solver`  -- (optional, default: `default_lp_solver(N)`) LP solver

### Output

An element of the polyhedron, or an error if the polyhedron is empty.

### Algorithm

An element of the polyhedron is obtained by solving a feasibility linear program.
"""
<<<<<<< HEAD
function an_element(P::AbstractPolyhedron{N}) where {N}
    n = dim(P)
    if n == -1
        throw(ArgumentError("the dimension of this polyhedron is not defined, " *
                            "hence `an_element` is not available"))
=======
function an_element(P::AbstractPolyhedron{N};
                    solver=default_lp_solver(N)) where {N<:Real}

    A, b = tosimplehrep(P)

    lbounds, ubounds = -Inf, Inf
    sense = '<'
    obj = zeros(N, size(A, 2))
    lp = linprog(obj, A, sense, b, lbounds, ubounds, solver)

    if lp.status == :Optimal
        return lp.sol
    elseif lp.status == :Infeasible
        error("can't return an element, the polyhedron is empty")
    else
        error("LP returned status $(lp.status) unexpectedly")
>>>>>>> f827f7e7
    end
end

"""
<<<<<<< HEAD
    isbounded(P::AbstractPolyhedron{N}; solver=LazySets.default_lp_solver(N)) where {N}
=======
    isbounded(P::AbstractPolyhedron{N}; [solver]=default_lp_solver(N)) where {N<:Real}
>>>>>>> f827f7e7

Determine whether a polyhedron is bounded.

### Input

- `P`       -- polyhedron
- `solver`  -- (optional, default: `default_lp_solver(N)`) the backend used
               to solve the linear program

### Output

`true` iff the polyhedron is bounded

### Algorithm

We first check if the polyhedron has more than `max(dim(P), 1)` constraints,
which is a necessary condition for boundedness.

If so, we check boundedness via [`_isbounded_stiemke`](@ref).
"""
<<<<<<< HEAD
function isbounded(P::AbstractPolyhedron{N}; solver=LazySets.default_lp_solver(N)) where {N}
=======
function isbounded(P::AbstractPolyhedron{N}; solver=default_lp_solver(N)) where {N<:Real}
>>>>>>> f827f7e7
    constraints = constraints_list(P)
    if length(constraints) <= max(dim(P), 1)
        return false
    end
    return _isbounded_stiemke(HPolyhedron(constraints), solver=solver)
end

"""
    vertices_list(P::AbstractPolyhedron; check_boundedness::Bool=true)

Return the list of vertices of a polyhedron in constraint representation.

### Input

- `P`                 -- polyhedron in constraint representation
- `check_boundedness` -- (optional, default: `true`) if `true`, check whether the
                         polyhedron is bounded

### Output

The list of vertices of `P`, or an error if `P` is unbounded.

### Notes

This function returns an error if the polyhedron is unbounded. Otherwise,
the polyhedron is converted to an `HPolytope` and its list of vertices is computed.

### Examples

```jldoctest
julia> P = HPolyhedron([HalfSpace([1.0, 0.0], 1.0),
                        HalfSpace([0.0, 1.0], 1.0),
                        HalfSpace([-1.0, 0.0], 1.0),
                        HalfSpace([0.0, -1.0], 1.0)]);

julia> length(vertices_list(P))
4
```
"""
function vertices_list(P::AbstractPolyhedron; check_boundedness::Bool=true)
    if check_boundedness && !isbounded(P)
        throw(ArgumentError("the list of vertices of an unbounded " *
                            "polyhedron is not defined"))
    end
    return vertices_list(HPolytope(constraints_list(P), check_boundedness=false))
end<|MERGE_RESOLUTION|>--- conflicted
+++ resolved
@@ -864,12 +864,8 @@
 end
 
 """
-<<<<<<< HEAD
-    an_element(P::AbstractPolyhedron{N}) where {N}
-=======
     an_element(P::AbstractPolyhedron{N};
-               [solver]=default_lp_solver(N)) where {N<:Real}
->>>>>>> f827f7e7
+               [solver]=default_lp_solver(N)) where {N}
 
 Return some element of a convex set.
 
@@ -886,15 +882,8 @@
 
 An element of the polyhedron is obtained by solving a feasibility linear program.
 """
-<<<<<<< HEAD
-function an_element(P::AbstractPolyhedron{N}) where {N}
-    n = dim(P)
-    if n == -1
-        throw(ArgumentError("the dimension of this polyhedron is not defined, " *
-                            "hence `an_element` is not available"))
-=======
 function an_element(P::AbstractPolyhedron{N};
-                    solver=default_lp_solver(N)) where {N<:Real}
+                    solver=default_lp_solver(N)) where {N}
 
     A, b = tosimplehrep(P)
 
@@ -909,16 +898,11 @@
         error("can't return an element, the polyhedron is empty")
     else
         error("LP returned status $(lp.status) unexpectedly")
->>>>>>> f827f7e7
-    end
-end
-
-"""
-<<<<<<< HEAD
-    isbounded(P::AbstractPolyhedron{N}; solver=LazySets.default_lp_solver(N)) where {N}
-=======
-    isbounded(P::AbstractPolyhedron{N}; [solver]=default_lp_solver(N)) where {N<:Real}
->>>>>>> f827f7e7
+    end
+end
+
+"""
+    isbounded(P::AbstractPolyhedron{N}; [solver]=default_lp_solver(N)) where {N}
 
 Determine whether a polyhedron is bounded.
 
@@ -939,11 +923,7 @@
 
 If so, we check boundedness via [`_isbounded_stiemke`](@ref).
 """
-<<<<<<< HEAD
-function isbounded(P::AbstractPolyhedron{N}; solver=LazySets.default_lp_solver(N)) where {N}
-=======
-function isbounded(P::AbstractPolyhedron{N}; solver=default_lp_solver(N)) where {N<:Real}
->>>>>>> f827f7e7
+function isbounded(P::AbstractPolyhedron{N}; solver=default_lp_solver(N)) where {N}
     constraints = constraints_list(P)
     if length(constraints) <= max(dim(P), 1)
         return false
