import Base: rand,
             ∈

export AbstractHPolygon,
       an_element,
       isredundant,
       remove_redundant_constraints!,
       addconstraint!,
       vertices_list,
       constraints_list,
       isbounded

# This constant marks the threshold for the number of constraints of a polygon
# above which we use a binary search to find the relevant constraint in a
# support vector query.
#
# NOTE: The value must be strictly greater than 2.
const BINARY_SEARCH_THRESHOLD = 10

"""
    AbstractHPolygon{N<:Real} <: AbstractPolygon{N}

Abstract type for polygons in H-representation (i.e., constraints).

### Notes

All subtypes must satisfy the invariant that constraints are sorted
counter-clockwise.

Every concrete `AbstractHPolygon` must have the following fields:
- `constraints::Vector{LinearConstraint{N}}` -- the constraints

New subtypes should be added to the `convert` method in order to be convertible.

```jldoctest; setup = :(using LazySets: subtypes)
julia> subtypes(AbstractHPolygon)
2-element Array{Any,1}:
 HPolygon
 HPolygonOpt
```
"""
abstract type AbstractHPolygon{N<:Real} <: AbstractPolygon{N} end

isconvextype(::Type{<:AbstractHPolygon}) = true

# --- AbstractPolygon interface functions ---


"""
    tovrep(P::AbstractHPolygon{N}) where {N<:Real}

Build a vertex representation of the given polygon.

### Input

- `P` -- polygon in constraint representation

### Output

The same polygon but in vertex representation, a `VPolygon`.
"""
function tovrep(P::AbstractHPolygon{N}) where {N<:Real}
    return VPolygon(vertices_list(P; apply_convex_hull=false))
end


"""
    tohrep(P::HPOLYGON) where {HPOLYGON<:AbstractHPolygon}

Build a contraint representation of the given polygon.

### Input

- `P` -- polygon in constraint representation

### Output

The identity, i.e., the same polygon instance.
"""
function tohrep(P::HPOLYGON) where {HPOLYGON<:AbstractHPolygon}
    return P
end


# --- AbstractPolytope interface functions ---


"""
    vertices_list(P::AbstractHPolygon{N};
                  apply_convex_hull::Bool=true,
                  check_feasibility::Bool=true) where {N<:Real}

Return the list of vertices of a polygon in constraint representation.

### Input

- `P`                 -- polygon in constraint representation
- `apply_convex_hull` -- (optional, default: `true`) flag to post-process the
                         intersection of constraints with a convex hull
- `check_feasibility` -- (optional, default: `true`) flag to check whether the
                         polygon was empty (required for correctness in case of
                         empty polygons)

### Output

List of vertices.

### Algorithm

We compute each vertex as the intersection of consecutive lines defined by the
half-spaces.
If `check_feasibility` is active, we then check if the constraints of the
polygon were actually feasible (i.e., they pointed in the *right* direction).
For this we compute the *average* of all vertices and check membership in each
constraint.
"""
function vertices_list(P::AbstractHPolygon{N};
                       apply_convex_hull::Bool=true,
                       check_feasibility::Bool=true) where {N<:Real}
    n = length(P.constraints)
    points = Vector{Vector{N}}(undef, n)
    if n == 0
        return points
    end
    @inbounds for i in 1:n-1
        points[i] = element(intersection(Line(P.constraints[i]),
                                         Line(P.constraints[i+1])))
    end
    points[n] = element(intersection(Line(P.constraints[n]),
                                     Line(P.constraints[1])))

    # check if polygon was empty
    if check_feasibility
        avg = sum(points) / length(points)
        if avg ∉ P
            return Vector{Vector{N}}(undef, 0)
        end
    end

    return apply_convex_hull ? convex_hull(points) : points
end

"""
    constraints_list(P::AbstractHPolygon{N}) where {N<:Real}

Return the list of constraints defining a polygon in H-representation.

### Input

- `P` -- polygon in H-representation

### Output

The list of constraints of the polygon.
The implementation guarantees that the constraints are sorted counter-clockwise.
"""
function constraints_list(P::AbstractHPolygon{N}) where {N<:Real}
    return P.constraints
end


# --- LazySet interface functions ---


"""
    an_element(P::AbstractHPolygon{N}) where {N<:Real}

Return some element of a polygon in constraint representation.

### Input

- `P` -- polygon in constraint representation

### Output

A vertex of the polygon in constraint representation (the first one in the order
of the constraints).
"""
function an_element(P::AbstractHPolygon{N}) where {N<:Real}
    @assert length(P.constraints) >= 2 "polygon has less than two constraints"
    return element(intersection(Line(P.constraints[1]),
                                Line(P.constraints[2])))
end

"""
    ∈(x::AbstractVector{N}, P::AbstractHPolygon{N}) where {N<:Real}

Check whether a given 2D point is contained in a polygon in constraint
representation.

### Input

- `x` -- two-dimensional point/vector
- `P` -- polygon in constraint representation

### Output

`true` iff ``x ∈ P``.

### Algorithm

This implementation checks if the point lies on the outside of each edge.
"""
function ∈(x::AbstractVector{N}, P::AbstractHPolygon{N}) where {N<:Real}
    @assert length(x) == 2

    for c in P.constraints
        if !_leq(dot(c.a, x), c.b)
            return false
        end
    end
    return true
end

"""
    rand(::Type{HPOLYGON}; [N]::Type{<:Real}=Float64, [dim]::Int=2,
         [rng]::AbstractRNG=GLOBAL_RNG, [seed]::Union{Int, Nothing}=nothing,
         [num_constraints]::Int=-1) where {HPOLYGON<:AbstractHPolygon}

Create a random polygon in constraint representation.

### Input

- `HPOLYGON`        -- type for dispatch
- `N`               -- (optional, default: `Float64`) numeric type
- `dim`             -- (optional, default: 2) dimension
- `rng`             -- (optional, default: `GLOBAL_RNG`) random number generator
- `seed`            -- (optional, default: `nothing`) seed for reseeding
- `num_constraints` -- (optional, default: `-1`) number of constraints of the
                       polygon (must be 3 or bigger; see comment below)

### Output

A random polygon in constraint representation.

### Algorithm

We create a random polygon in vertex representation and convert it to constraint
representation.
See [`rand(::Type{VPolygon})`](@ref).
For non-flat polygons the number of vertices and the number of constraints are
identical.
"""
function rand(::Type{HPOLYGON};
              N::Type{<:Real}=Float64,
              dim::Int=2,
              rng::AbstractRNG=GLOBAL_RNG,
              seed::Union{Int, Nothing}=nothing,
              num_constraints::Int=-1) where {HPOLYGON<:AbstractHPolygon}
    @assert dim == 2 "cannot create a random $HPOLYGON of dimension $dim"
    @assert num_constraints < 0 || num_constraints >= 3 "cannot construct a " *
        "random $HPOLYGON with only $num_constraints constraints"
    rng = reseed(rng, seed)
    vpolygon = rand(VPolygon; N=N, dim=dim, rng=rng, seed=seed,
                    num_vertices=num_constraints)
    return convert(HPOLYGON, vpolygon)
end


# --- common AbstractHPolygon functions ---

"""
    isredundant(cmid::LinearConstraint{N}, cright::LinearConstraint{N},
                cleft::LinearConstraint{N}) where {N<:Real}

Check whether a linear constraint is redundant wrt. two surrounding constraints.

### Input

- `cmid`   -- linear constraint of concern
- `cright` -- linear constraint to the right (clockwise turn)
- `cleft`  -- linear constraint to the left (counter-clockwise turn)

### Output

`true` iff the constraint is redundant.

### Algorithm

We first check whether the angle between the surrounding constraints is < 180°,
which is a necessary condition (unless the direction is identical to one of the
other two constraints).
If so, we next check if the angle is 0°, in which case the constraint `cmid` is
redundant unless it is strictly tighter than the other two constraints.
If the angle is strictly between 0° and 180°, the constraint `cmid` is redundant
if and only if the vertex defined by the other two constraints lies inside the
set defined by `cmid`.
"""
function isredundant(cmid::LinearConstraint{N},
                     cright::LinearConstraint{N},
                     cleft::LinearConstraint{N}) where {N<:Real}
    samedir_check = false
    # determine angle between surrounding constraints
    if !is_right_turn(cright.a, cleft.a)
        # angle is > 180°
        samedir_check = true
    elseif is_right_turn(cleft.a, cright.a)
        # angle is 0° or 180°
        if samedir(cright.a, cleft.a)[1]
            # angle is 0°, i.e., all three constraints have the same direction
            # constraint is redundant unless it is tighter than the other two
            @assert samedir(cright.a, cmid.a)[1] && samedir(cleft.a, cmid.a)[1]
            return !is_tighter_same_dir_2D(cmid, cright, strict=true) &&
                   !is_tighter_same_dir_2D(cmid, cleft, strict=true)
        else
            # angle is 180°
            samedir_check = true
        end
    end
    # check if the constraint has the same direction as one of the two
    if samedir(cright.a, cmid.a)[1]
        return !is_tighter_same_dir_2D(cmid, cright, strict=true)
    elseif samedir(cleft.a, cmid.a)[1]
        return !is_tighter_same_dir_2D(cmid, cleft, strict=true)
    elseif samedir_check
        # not the same direction => constraint is not redundant
        return false
    end
    cap = intersection(Line(cright), Line(cleft))
    @assert cap isa Singleton
    return cap ⊆ cmid
end

"""
    remove_redundant_constraints!(P::AbstractHPolygon)

Remove all redundant constraints of a polygon in constraint representation.

### Input

- `P` -- polygon in constraint representation

### Output

The same polygon with all redundant constraints removed.

### Notes

Since we only consider bounded polygons and a polygon needs at least three
constraints to be bounded, we stop removing redundant constraints if there are
three or less constraints left.
This means that for non-bounded polygons the result may be unexpected.

### Algorithm

We go through all consecutive triples of constraints and check if the one in the
middle is redundant.
For this we assume that the constraints are sorted.
"""
function remove_redundant_constraints!(P::AbstractHPolygon)
    C = P.constraints
    i = 1
    go_on = true
    cright = C[length(C)] # define initial cright here
    while length(C) >= 3 && go_on
        cmid = C[i]
        if i < length(C)
            cleft = C[i+1]
        elseif i == length(C)
            cleft = C[1]
            go_on = false
        end
        if isredundant(cmid, cright, cleft)
            deleteat!(C, i)
        else
            i += 1
            cright = C[i-1] # update cright (updates less often than cmid/cleft)
        end
    end
    return P
end

"""
    addconstraint!(P::AbstractHPolygon{N},
                   constraint::LinearConstraint{N};
                   [linear_search]::Bool=(length(P.constraints) <
                                          BINARY_SEARCH_THRESHOLD),
                   [prune]::Bool=true) where {N<:Real}

Add a linear constraint to a polygon in constraint representation, keeping the
constraints sorted by their normal directions.

### Input

- `P`             -- polygon in constraint representation
- `constraint`    -- linear constraint to add
- `linear_search` -- (optional, default: `length(constraints) <
                     BINARY_SEARCH_THRESHOLD`) flag to choose between linear
                     and binary search
- `prune`         -- (optional, default: `true`) flag for removing redundant
                     constraints in the end
"""
function addconstraint!(P::AbstractHPolygon{N},
                        constraint::LinearConstraint{N};
                        linear_search::Bool=(length(P.constraints) <
                                             BINARY_SEARCH_THRESHOLD),
                        prune::Bool=true) where {N<:Real}
    return addconstraint!(P.constraints, constraint,
                          linear_search=linear_search, prune=prune)
end

"""
    addconstraint!(constraints::Vector{LC},
                   new_constraint::LinearConstraint{N};
                   [linear_search]::Bool=(length(P.constraints) <
                                          BINARY_SEARCH_THRESHOLD),
                   [prune]::Bool=true
                  ) where {N<:Real, LC<:LinearConstraint{N}}

Add a linear constraint to a sorted vector of constrains, keeping the
constraints sorted by their normal directions.

### Input

- `constraints`    -- vector of linear constraintspolygon in constraint
                      representation
- `new_constraint` -- linear constraint to add
- `linear_search`  -- (optional, default: `length(constraints) <
                      BINARY_SEARCH_THRESHOLD`) flag to choose between linear
                      and binary search
- `prune`          -- (optional, default: `true`) flag for removing redundant
                      constraints in the end

### Algorithm

If `prune` is active, we check if the new constraint is redundant.
If the constraint is not redundant, we perform the same check to the left and to
the right until we find the first constraint that is not redundant.
"""
function addconstraint!(constraints::Vector{LC},
                        new_constraint::LinearConstraint{N};
                        linear_search::Bool=(length(constraints) <
                                             BINARY_SEARCH_THRESHOLD),
                        prune::Bool=true
                       ) where {N<:Real, LC<:LinearConstraint{N}}
    m = length(constraints)
    k = m
    if k > 0
        d = new_constraint.a
        if d <= constraints[1].a
            k = 0
        elseif linear_search
            # linear search
            while d <= constraints[k].a
                k -= 1
            end
        else
            # binary search
            k = binary_search_constraints(
                d, constraints, k, 1 + div(k, 2), choose_lower=true)
        end
    end

    # here constraints[k] <= new_constraint <= constraints[(k%m)+1]
    if prune && m >= 2
        # check if new constraint is redundant
        k += 1
        below = k == 1 ? m : k - 1
        above = k == m + 1 ? 1 : k
        if isredundant(new_constraint, constraints[below], constraints[above])
            return nothing
        end
        # insert new constraint
        insert!(constraints, k, new_constraint)
        m += 1
        # check if old constraints below became redundant
        while m > 2
            center = k == 1 ? m : k - 1
            below = center == 1 ? m : center - 1
            if isredundant(constraints[center], constraints[below],
                           new_constraint)
                deleteat!(constraints, center)
                if center < k
                    k -= 1
                end
                m -= 1
            else
                break
            end
        end
        # check if old constraints above became redundant
        while m > 2
            center = k == m ? 1 : k + 1
            above = center == m ? 1 : center + 1
            if isredundant(constraints[center], new_constraint,
                            constraints[above])
                deleteat!(constraints, center)
                if center < k
                    k -= 1
                end
                m -= 1
            else
                break
            end
        end
    else
        insert!(constraints, k+1, new_constraint)
    end
    return nothing
end

"""
    binary_search_constraints(d::AbstractVector{N},
                              constraints::Vector{<:LinearConstraint{N}},
                              n::Int,
                              k::Int;
                              [choose_lower]::Bool=false) where {N}

Performs a binary search in the constraints.

### Input

- `d`            -- direction
- `constraints`  -- constraints
- `n`            -- number of constraints
- `k`            -- start index
- `choose_lower` -- (optional, default: `false`) flag for choosing the lower
                    index (see the 'Output' section)

### Output

In the default setting, the result is the smallest index `k` such that
`d <= constraints[k]`, or `n+1` if no such `k` exists.
If the `choose_lower` flag is set, the result is the largest index `k` such
that `constraints[k] < d`, which is equivalent to being `k-1` in the normal
setting.
"""
function binary_search_constraints(d::AbstractVector{N},
                                   constraints::Vector{<:LinearConstraint{N}},
                                   n::Int,
                                   k::Int;
                                   choose_lower::Bool=false) where {N}
    lower = 1
    upper = n+1
    while lower + 1 < upper
        if constraints[k].a <= d
            lower = k
        else
            upper = k
        end
        k = lower + div(upper - lower, 2)
    end
    if choose_lower
        return lower
    else
        if lower == 1 && !(constraints[1].a <= d)
            # special case for index 1
            return 1
        end
        return upper
    end
end

"""
    isbounded(P::AbstractHPolygon, [use_type_assumption]::Bool=true)

Determine whether a polygon in constraint representation is bounded.

### Input

- `P`                   -- polygon in constraint representation
- `use_type_assumption` -- (optional, default: `true`) flag for ignoring the
                           type assumption that polygons are bounded

### Output

`true` if `use_type_assumption` is activated.
Otherwise, `true` iff `P` is bounded.

### Algorithm

If `!use_type_assumption`, we convert `P` to an `HPolyhedron` `P2` and then use
`isbounded(P2)`.
"""
function isbounded(P::AbstractHPolygon, use_type_assumption::Bool=true)
    if use_type_assumption
        return true
    end
    if isempty(constraints_list(P))
        return false
    end
    return isbounded_unit_dimensions(P)
end

<<<<<<< HEAD
function _linear_map_hrep(M::AbstractMatrix{N}, P::AbstractHPolygon{N},
                          use_inv::Bool;
                          inverse::Union{Nothing, AbstractMatrix{N}}=nothing
                         ) where {N<:Real}
    constraints = _linear_map_hrep_helper(M, P, use_inv; inverse=inverse)
    T = basetype(P)
    return T(constraints)
=======
function _linear_map_hrep_helper(M::AbstractMatrix{N}, P::HPOLYGON,
            algo::AbstractLinearMapAlgorithm) where {N<:Real, HPOLYGON<:AbstractHPolygon{N}}
    constraints = _linear_map_hrep(M, P, algo)
    return HPOLYGON(constraints)
>>>>>>> 2afb033f
end<|MERGE_RESOLUTION|>--- conflicted
+++ resolved
@@ -582,18 +582,9 @@
     return isbounded_unit_dimensions(P)
 end
 
-<<<<<<< HEAD
-function _linear_map_hrep(M::AbstractMatrix{N}, P::AbstractHPolygon{N},
-                          use_inv::Bool;
-                          inverse::Union{Nothing, AbstractMatrix{N}}=nothing
-                         ) where {N<:Real}
-    constraints = _linear_map_hrep_helper(M, P, use_inv; inverse=inverse)
+function _linear_map_hrep_helper(M::AbstractMatrix{N}, P::AbstractHPolygon{N},
+            algo::AbstractLinearMapAlgorithm) where {N<:Real}
+    constraints = _linear_map_hrep(M, P, algo)
     T = basetype(P)
     return T(constraints)
-=======
-function _linear_map_hrep_helper(M::AbstractMatrix{N}, P::HPOLYGON,
-            algo::AbstractLinearMapAlgorithm) where {N<:Real, HPOLYGON<:AbstractHPolygon{N}}
-    constraints = _linear_map_hrep(M, P, algo)
-    return HPOLYGON(constraints)
->>>>>>> 2afb033f
 end