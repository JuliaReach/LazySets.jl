import Base: isempty, extrema, ==, ≈, copy, eltype, rationalize
import Random.rand

export LazySet,
       low,
       high,
       basetype,
       ρ, support_function,
       σ, support_vector,
       complement,
       dim,
       norm,
       radius,
       diameter,
       an_element,
       isbounded,
       isboundedtype,
       neutral,
       absorbing,
       tosimplehrep,
       isuniversal,
       translate,
       linear_map,
       affine_map,
       exponential_map,
       reflect,
       is_interior_point,
       isempty,
       isoperation,
       isoperationtype,
       isequivalent,
       isconvextype,
       is_polyhedral,
       area,
       surface,
       singleton_list,
       concretize,
       constraints,
       vertices,
       project,
       rectify,
       permute,
       chebyshev_center_radius

"""
    LazySet{N}

Abstract type for the set types in LazySets.

### Notes

`LazySet` types should be parameterized with a type `N`, typically `N<:Real`,
for using different numeric types.

Every concrete `LazySet` must define the following method:

- `dim(S::LazySet)` -- the ambient dimension of `S`

While not strictly required, it is useful to define the following method:

- `σ(d::AbstractVector, S::LazySet)` -- the support vector of `S` in a given
    direction `d`

The method

- `ρ(d::AbstractVector, S::LazySet)` -- the support function of `S` in a given
    direction `d`

is optional because there is a fallback implementation relying on `σ`.
However, for potentially unbounded sets (which includes most lazy set types)
this fallback cannot be used and an explicit method must be implemented.

The subtypes of `LazySet` (including abstract interfaces):

```jldoctest; setup = :(using LazySets: subtypes)
julia> subtypes(LazySet, false)
17-element Vector{Any}:
 AbstractAffineMap
 AbstractPolynomialZonotope
 Bloating
 CachedMinkowskiSumArray
 CartesianProduct
 CartesianProductArray
 Complement
 ConvexSet
 Intersection
 IntersectionArray
 MinkowskiSum
 MinkowskiSumArray
 Polygon
 QuadraticMap
 Rectification
 UnionSet
 UnionSetArray
```

If we only consider *concrete* subtypes, then:

```jldoctest; setup = :(using LazySets: subtypes)
julia> concrete_subtypes = subtypes(LazySet, true);

julia> length(concrete_subtypes)
<<<<<<< HEAD
55
=======
53
>>>>>>> eab08977

julia> println.(concrete_subtypes);
AffineMap
Ball1
Ball2
BallInf
Ballp
Bloating
CachedMinkowskiSumArray
CartesianProduct
CartesianProductArray
Complement
ConvexHull
ConvexHullArray
DensePolynomialZonotope
Ellipsoid
EmptySet
ExponentialMap
ExponentialProjectionMap
HParallelotope
HPolygon
HPolygonOpt
HPolyhedron
HPolytope
HalfSpace
Hyperplane
Hyperrectangle
Intersection
IntersectionArray
Interval
InverseLinearMap
Line
Line2D
LineSegment
LinearMap
MinkowskiSum
MinkowskiSumArray
Polygon
QuadraticMap
Rectification
ResetMap
RotatedHyperrectangle
SimpleSparsePolynomialZonotope
Singleton
SparsePolynomialZonotope
Star
SymmetricIntervalHull
Tetrahedron
Translation
UnionSet
UnionSetArray
Universe
VPolygon
VPolytope
ZeroSet
Zonotope

```
"""
abstract type LazySet{N} end

"""
    isconvextype(X::Type{<:LazySet})

Check whether the given `LazySet` type is convex.

### Input

- `X` -- subtype of `LazySet`

### Output

`true` if the given set type is guaranteed to be convex by using only type
information, and `false` otherwise.

### Notes

Since this operation only acts on types (not on values), it can return false
negatives, i.e., there may be instances where the set is convex, even though the
answer of this function is `false`. The examples below illustrate this point.

### Examples

A ball in the infinity norm is always convex, hence we get:

```jldoctest convex_types
julia> isconvextype(BallInf)
true
```

For instance, the union (`UnionSet`) of two sets may in general be either convex
or not. Since convexity cannot be decided by just using type information,
`isconvextype` returns `false`.

```jldoctest convex_types
julia> isconvextype(UnionSet)
false
```

However, the type parameters of set operations allow to decide convexity in some
cases by falling back to the convexity information of the type of its arguments.
Consider for instance the lazy intersection. The intersection of two convex sets
is always convex, hence we get:

```jldoctest convex_types
julia> isconvextype(Intersection{Float64, BallInf{Float64}, BallInf{Float64}})
true
```
"""
isconvextype(X::Type{<:LazySet}) = false

# Note: this method cannot be documented due to a bug in Julia
function low(X::LazySet, i::Int)
    return _low(X, i)
end

function _low(X::LazySet{N}, i::Int) where {N}
    n = dim(X)
    d = SingleEntryVector(i, n, -one(N))
    return -ρ(d, X)
end

"""
    low(X::LazySet)

Return a vector with the lowest coordinates of the set in each canonical
direction.

### Input

- `X` -- set

### Output

A vector with the lower coordinate of the set in each dimension.

### Notes

See also `low(X::LazySet, i::Int)`.

The result is the lowermost corner of the box approximation, so it is not
necessarily contained in `X`.
"""
function low(X::LazySet)
    n = dim(X)
    return [low(X, i) for i in 1:n]
end

# Note: this method cannot be documented due to a bug in Julia
function high(X::LazySet, i::Int)
    return _high(X, i)
end

function _high(X::LazySet{N}, i::Int) where {N}
    n = dim(X)
    d = SingleEntryVector(i, n, one(N))
    return ρ(d, X)
end

"""
    high(X::LazySet)

Return a vector with the highest coordinate of the set in each canonical
direction.

### Input

- `X` -- set

### Output

A vector with the highest coordinate of the set in each dimension.

### Notes

See also `high(X::LazySet, i::Int)`.

The result is the uppermost corner of the box approximation, so it is not
necessarily contained in `X`.
"""
function high(X::LazySet)
    n = dim(X)
    return [high(X, i) for i in 1:n]
end

"""
    extrema(X::LazySet, i::Int)

Return the lower and higher coordinate of a set in a given dimension.

### Input

- `X` -- set
- `i` -- dimension of interest

### Output

The lower and higher coordinate of the set in the given dimension.

### Notes

The result is equivalent to `(low(X, i), high(X, i))`, but sometimes it can be
computed more efficiently.

### Algorithm

The bounds are computed with `low` and `high`.
"""
function extrema(X::LazySet, i::Int)
    l = low(X, i)
    h = high(X, i)
    return (l, h)
end

"""
    extrema(X::LazySet)

Return two vectors with the lowest and highest coordinate of `X` in each
canonical direction.

### Input

- `X` -- set

### Output

Two vectors with the lowest and highest coordinates of `X` in each dimension.

### Notes

See also [`extrema(X::LazySet, i::Int)`](@ref).

The result is equivalent to `(low(X), high(X))`, but sometimes it can be
computed more efficiently.

The resulting points are the lowermost and uppermost corners of the box
approximation, so they are not necessarily contained in `X`.

### Algorithm

The bounds are computed with `low` and `high` by default.
"""
function extrema(X::LazySet)
    l = low(X)
    h = high(X)
    return (l, h)
end

"""
    plot_vlist(X::S, ε::Real) where {S<:LazySet}

Return a list of vertices used for plotting a two-dimensional set.

### Input

- `X` -- two-dimensional set
- `ε` -- precision parameter

### Output

A list of vertices of a polygon `P`.
For convex `X`, `P` usually satisfies that the Hausdorff distance to `X` is less
than `ε`.
"""
function plot_vlist(X::S, ε::Real) where {S<:LazySet}
    @assert isconvextype(S) "can only plot convex sets"

    P = overapproximate(X, ε)
    return convex_hull(vertices_list(P))
end

"""
    convex_hull(X::LazySet; kwargs...)

Compute the convex hull of a polytopic set.

### Input

- `X` -- polytopic set

### Output

The set `X` itself if its type indicates that it is convex, or a new set with
the list of the vertices describing the convex hull.

### Algorithm

For non-convex sets, this method relies on the `vertices_list` method.
"""
function convex_hull(X::LazySet; kwargs...)
    if isconvextype(typeof(X))
        return X
    end

    vlist = convex_hull(vertices_list(X); kwargs...)
    return _convex_hull_set(vlist; n=dim(X))
end

"""
    eltype(::Type{<:LazySet{N}}) where {N}

Return the numeric type (`N`) of the given set type.

### Input

- `T` -- set type

### Output

The numeric type of `T`.
"""
eltype(::Type{<:LazySet{N}}) where {N} = N

"""
    eltype(::LazySet{N}) where {N}

Return the numeric type (`N`) of the given set.

### Input

- `X` -- set

### Output

The numeric type of `X`.
"""
eltype(::LazySet{N}) where {N} = N

"""
    basetype(T::Type{<:LazySet})

Return the base type of the given set type (i.e., without type parameters).

### Input

- `T` -- set type

### Output

The base type of `T`.
"""
basetype(T::Type{<:LazySet}) = Base.typename(T).wrapper

"""
    basetype(S::LazySet)

Return the base type of the given set (i.e., without type parameters).

### Input

- `S` -- set

### Output

The base type of `S`.

### Examples

```jldoctest
julia> Z = rand(Zonotope);

julia> basetype(Z)
Zonotope

julia> basetype(Z + Z)
MinkowskiSum

julia> basetype(LinearMap(rand(2, 2), Z + Z))
LinearMap
```
"""
basetype(S::LazySet) = basetype(typeof(S))

"""
    ρ(d::AbstractVector, S::LazySet)

Evaluate the support function of a set in a given direction.

### Input

- `d` -- direction
- `S` -- set

### Output

The evaluation of the support function of the set `S` for the direction `d`.
"""
function ρ(d::AbstractVector, S::LazySet)
    return dot(d, σ(d, S))
end

"""
    support_function

Alias for the support function ρ.
"""
const support_function = ρ

"""
    σ

Function to compute the support vector σ.
"""
function σ end

"""
    support_vector

Alias for the support vector σ.
"""
const support_vector = σ

"""
    isboundedtype(T::Type{<:LazySet})

Check whether a set type only represents bounded sets.

### Input

- `T` -- set type

### Output

`true` if the set type only represents bounded sets.
Note that some sets may still represent an unbounded set even though their type
actually does not (example: [`HPolytope`](@ref), because the construction with
non-bounding linear constraints is allowed).

### Notes

By default this function returns `false`.
All set types that can determine boundedness should override this behavior.
"""
function isboundedtype(T::Type{<:LazySet})
    return false
end

"""
    isbounded(S::LazySet)

Check whether a set is bounded.

### Input

- `S`         -- set
- `algorithm` -- (optional, default: `"support_function"`) algorithm choice,
                 possible options are `"support_function"` and `"stiemke"`

### Output

`true` iff the set is bounded.

### Algorithm

See the documentation of `_isbounded_unit_dimensions` or `_isbounded_stiemke`
for details.
"""
function isbounded(S::LazySet; algorithm="support_function")
    if algorithm == "support_function"
        return _isbounded_unit_dimensions(S)
    elseif algorithm == "stiemke"
        return _isbounded_stiemke(constraints_list(S))
    else
        throw(ArgumentError("unknown algorithm $algorithm"))
    end
end

"""
    _isbounded_unit_dimensions(S::LazySet)

Check whether a set is bounded in each unit dimension.

### Input

- `S` -- set

### Output

`true` iff the set is bounded in each unit dimension.

### Algorithm

This function asks for upper and lower bounds in each ambient dimension.
"""
function _isbounded_unit_dimensions(S::LazySet)
    @inbounds for i in 1:dim(S)
        if isinf(low(S, i)) || isinf(high(S, i))
            return false
        end
    end
    return true
end

"""
    is_polyhedral(S::LazySet)

Trait for polyhedral sets.

### Input

- `S` -- set

### Output

`true` only if the set behaves like an [`AbstractPolyhedron`](@ref).

### Notes

The answer is conservative, i.e., may sometimes be `false` even if the set is
polyhedral.
"""
function is_polyhedral(S::LazySet)
    return false
end

"""
    norm(S::LazySet, [p]::Real=Inf)

Return the norm of a set.
It is the norm of the enclosing ball (of the given ``p``-norm) of minimal volume
that is centered in the origin.

### Input

- `S` -- set
- `p` -- (optional, default: `Inf`) norm

### Output

A real number representing the norm.
"""
function norm(S::LazySet, p::Real=Inf)
    if p == Inf
        return norm(box_approximation(S), p)
    elseif is_polyhedral(S) && isboundedtype(typeof(S))
        return maximum(norm(v, p) for v in vertices_list(S))
    else
        error("the norm for this value of p=$p is not implemented")
    end
end

"""
    radius(S::LazySet, [p]::Real=Inf)

Return the radius of a set.
It is the radius of the enclosing ball (of the given ``p``-norm) of minimal
volume with the same center.

### Input

- `S` -- set
- `p` -- (optional, default: `Inf`) norm

### Output

A real number representing the radius.
"""
function radius(S::LazySet, p::Real=Inf)
    if p == Inf
        return radius(Approximations.ballinf_approximation(S), p)
    else
        error("the radius for this value of p=$p is not implemented")
    end
end

"""
    diameter(S::LazySet, [p]::Real=Inf)

Return the diameter of a set.
It is the maximum distance between any two elements of the set, or,
equivalently, the diameter of the enclosing ball (of the given ``p``-norm) of
minimal volume with the same center.

### Input

- `S` -- set
- `p` -- (optional, default: `Inf`) norm

### Output

A real number representing the diameter.
"""
function diameter(S::LazySet, p::Real=Inf)
    return radius(S, p) * 2
end

"""
    affine_map(M::AbstractMatrix, X::LazySet, v::AbstractVector; kwargs...)

Compute the concrete affine map ``M·X + v``.

### Input

- `M` -- linear map
- `X` -- set
- `v` -- translation vector

### Output

A set representing the affine map ``M·X + v``.

### Algorithm

The implementation applies the functions `linear_map` and `translate`.
"""
function affine_map(M::AbstractMatrix, X::LazySet, v::AbstractVector; kwargs...)
    return translate(linear_map(M, X; kwargs...), v)
end

"""
    exponential_map(M::AbstractMatrix, X::LazySet)

Compute the concrete exponential map of `M` and `X`, i.e., `exp(M) * X`.

### Input

- `M` -- matrix
- `X` -- set

### Output

A set representing the exponential map of `M` and `X`.

### Algorithm

The implementation applies the functions `exp` and `linear_map`.
"""
function exponential_map(M::AbstractMatrix, X::LazySet)
    return linear_map(exp(M), X)
end

"""
    an_element(S::LazySet)

Return some element of a set.

### Input

- `S` -- set

### Output

An element of a set.

### Algorithm

An element of the set is obtained by evaluating its support vector along
direction ``[1, 0, …, 0]``.
This may fail for unbounded sets.
"""
function an_element(S::LazySet)
    return _an_element_lazySet(S)
end

function _an_element_lazySet(S::LazySet)
    N = eltype(S)
    e₁ = SingleEntryVector(1, dim(S), one(N))
    return σ(e₁, S)
end

"""
    ==(X::LazySet, Y::LazySet)

Check whether two sets use exactly the same set representation.

### Input

- `X` -- set
- `Y` -- set

### Output

- `true` iff `X` is equal to `Y`.

### Notes

The check is purely syntactic and the sets need to have the same base type.
For instance, `X::VPolytope == Y::HPolytope` returns `false` even if `X` and `Y`
represent the same polytope.
However `X::HPolytope{Int64} == Y::HPolytope{Float64}` is a valid comparison.

### Algorithm

We recursively compare the fields of `X` and `Y` until a mismatch is found.

### Examples

```jldoctest
julia> HalfSpace([1], 1) == HalfSpace([1], 1)
true

julia> HalfSpace([1], 1) == HalfSpace([1.0], 1.0)
true

julia> Ball1([0.0], 1.0) == Ball2([0.0], 1.0)
false
```
"""
function ==(X::LazySet, Y::LazySet)
    # if the common supertype of X and Y is abstract, they cannot be compared
    if isabstracttype(promote_type(typeof(X), typeof(Y)))
        return false
    end

    for f in fieldnames(typeof(X))
        if getfield(X, f) != getfield(Y, f)
            return false
        end
    end

    return true
end

"""
    ≈(X::LazySet, Y::LazySet)

Check whether two sets of the same type are approximately equal.

### Input

- `X` -- set
- `Y` -- set of the same base type as `X`

### Output

- `true` iff `X` is equal to `Y`.

### Notes

The check is purely syntactic and the sets need to have the same base type.
For instance, `X::VPolytope ≈ Y::HPolytope` returns `false` even if `X` and `Y`
represent the same polytope.
However `X::HPolytope{Int64} ≈ Y::HPolytope{Float64}` is a valid comparison.

### Algorithm

We recursively compare the fields of `X` and `Y` until a mismatch is found.

### Examples

```jldoctest
julia> HalfSpace([1], 1) ≈ HalfSpace([1], 1)
true

julia> HalfSpace([1], 1) ≈ HalfSpace([1.00000001], 0.99999999)
true

julia> Ball1([0.0], 1.0) ≈ Ball2([0.0], 1.0)
false
```
"""
function ≈(X::LazySet, Y::LazySet)
    # if the common supertype of X and Y is abstract, they cannot be compared
    if isabstracttype(promote_type(typeof(X), typeof(Y)))
        return false
    end

    for f in fieldnames(typeof(X))
        if !_isapprox(getfield(X, f), getfield(Y, f))
            return false
        end
    end

    return true
end

# hook into random API
function rand(rng::AbstractRNG, ::SamplerType{T}) where T<:LazySet
    rand(T, rng=rng)
end

"""
    copy(S::LazySet)

Return a copy of a set by copying its values recursively.

### Input

- `S` -- set

### Output

A copy of `S`.

### Notes

This function computes a `copy` of each field in `S`.
See the documentation of `?copy` for further details.
"""
function copy(S::T) where {T<:LazySet}
    args = [copy(getfield(S, f)) for f in fieldnames(T)]
    BT = basetype(S)
    return BT(args...)
end

"""
    tosimplehrep(S::LazySet)

Return the simple constraint representation ``Ax ≤ b`` of a polyhedral set from
its list of linear constraints.

### Input

- `S` -- polyhedral set

### Output

The tuple `(A, b)` where `A` is the matrix of normal directions and `b` is the
vector of offsets.

### Algorithm

This fallback implementation relies on `constraints_list(S)`.
"""
tosimplehrep(S::LazySet) = tosimplehrep(constraints_list(S))

"""
    reflect(P::LazySet)

Concrete reflection of a set `P`, resulting in the reflected set `-P`.

### Algorithm

This function requires that the list of constraints of the set `P` is
available, i.e., that it can be written as
``P = \\{z ∈ ℝⁿ: ⋂ sᵢᵀz ≤ rᵢ, i = 1, ..., N\\}.``

This function can be used to implement the alternative definition of the
Minkowski Difference
```math
A ⊖ B = \\{a − b | a ∈ A, b ∈ B\\} = A ⊕ (-B)
```
by calling `minkowski_sum(A, reflect(B))`.
"""
function reflect(P::LazySet)
    if !is_polyhedral(P)
        error("this implementation requires a polyhedral set; try " *
              "overapproximating with an `HPolyhedron` first")
    end

    F, g = tosimplehrep(P)
    T = isbounded(P) ? HPolytope : HPolyhedron
    return T(-F, g)
end

"""
    is_interior_point(d::AbstractVector{N}, X::LazySet{N};
                      p=N(Inf), ε=_rtol(N)) where {N}

Check whether the point `d` is contained in the interior of the set `X`.

### Input

- `d`  -- point
- `X`  -- set
- `p`  -- (optional; default: `N(Inf)`) norm of the ball used to apply the error
          tolerance
- `ε`  -- (optional; default: `_rtol(N)`) error tolerance of check

### Output

Boolean which indicates if the point `d` is contained in `X`.

### Algorithm

The implementation checks if a `Ballp` of norm `p` with center `d` and radius
`ε` is contained in the set `X`.
This is a numerical check for `d ∈ interior(X)` with error tolerance `ε`.
"""
function is_interior_point(d::AbstractVector{N}, X::LazySet{N};
                           p=N(Inf), ε=_rtol(N)) where {N}
    return Ballp(p, d, ε) ⊆ X
end

"""
    plot_recipe(X::LazySet, [ε])

Convert a compact convex set to a pair `(x, y)` of points for plotting.

### Input

- `X` -- compact convex set
- `ε` -- approximation-error bound

### Output

A pair `(x, y)` of points that can be plotted.

### Notes

We do not support three-dimensional or higher-dimensional sets at the moment.

### Algorithm

One-dimensional sets are converted to an `Interval`.

For two-dimensional sets, we first compute a polygonal overapproximation.
The second argument, `ε`, corresponds to the error in Hausdorff distance between
the overapproximating set and `X`.
On the other hand, if you only want to produce a fast box-overapproximation of
`X`, pass `ε=Inf`.

Finally, we use the plot recipe for the constructed set (interval or polygon).
"""
function plot_recipe(X::LazySet, ε)
    @assert dim(X) <= 2 "cannot plot a $(dim(X))-dimensional $(typeof(X))"
    @assert isboundedtype(typeof(X)) || isbounded(X) "cannot plot an " *
        "unbounded $(typeof(X))"
    @assert isconvextype(typeof(X)) "can only plot convex sets"

    if dim(X) == 1
        Y = convert(Interval, X)
    else
        Y = overapproximate(X, ε)
    end
    return plot_recipe(Y, ε)
end

"""
    isoperation(X::LazySet)

Check whether a set is an instance of a set operation or not.

### Input

- `X` -- set

### Output

`true` if `X` is an instance of a set-based operation and `false` otherwise.

### Notes

This fallback implementation checks whether the set type of the input is an
operation type using [`isoperationtype(::Type{<:LazySet})`](@ref).

### Examples

```jldoctest
julia> B = BallInf([0.0, 0.0], 1.0);

julia> isoperation(B)
false

julia> isoperation(B ⊕ B)
true
```
"""
function isoperation(X::LazySet)
    return isoperationtype(typeof(X))
end

# common error
isoperation(::Type{<:LazySet}) = error("`isoperation` cannot be applied to a " *
                                      "set type; use `isoperationtype` instead")

"""
    isoperationtype(X::Type{<:LazySet})

Check whether the given set type is an operation or not.

### Input

- `X` -- set type

### Output

`true` if the given set type is a set operation and `false` otherwise.

### Notes

This fallback implementation returns an error that `isoperationtype` is not
implemented. Subtypes of `LazySet` should dispatch on this function as required.

See also [`isoperation(X<:LazySet)`](@ref).

### Examples

```jldoctest
julia> isoperationtype(BallInf)
false

julia> isoperationtype(LinearMap)
true
```
"""
function isoperationtype(X::Type{<:LazySet})
    error("`isoperationtype` is not implemented for type $X")
end

# common error
isoperationtype(::LazySet) = error("`isoperationtype` cannot be applied to a " *
                                   "set instance; use `isoperation` instead")

"""
    isequivalent(X::LazySet, Y::LazySet)

Check whether two sets are equal in the mathematical sense, i.e., equivalent.

### Input

- `X` -- set
- `Y` -- set

### Output

`true` iff `X` is equivalent to `Y` (up to some precision).

## Algorithm

First we check `X ≈ Y`, which returns `true` if and only if `X` and `Y` have the
same type and approximately the same values (checked with `LazySets._isapprox`).
If that fails, we check the double inclusion `X ⊆ Y && Y ⊆ X`.

### Examples

```jldoctest
julia> X = BallInf([0.1, 0.2], 0.3);

julia> Y = convert(HPolytope, X);

julia> X == Y
false

julia> isequivalent(X, Y)
true
```
"""
function isequivalent(X::LazySet, Y::LazySet)
    try  # TODO temporary try-catch construct until ≈ is fixed for all set types
        if X ≈ Y
            return true
        end
    catch e
    end
    return _isequivalent_inclusion(X, Y)
end

function _isequivalent_inclusion(X::LazySet, Y::LazySet)
    return X ⊆ Y && Y ⊆ X
end

"""
    surface(X::LazySet)

Compute the surface area of a set.

### Input

- `X` -- set

### Output

A real number representing the surface area of `X`.
"""
function surface(X::LazySet)
    if dim(X) == 2
        return area(X)
    else
        throw(ArgumentError("the surface function is only implemented for " *
                    "two-dimensional sets, but the given set is $(dim(X))-dimensional"))
    end
end

"""
    area(X::LazySet{N}) where {N}

Compute the area of a two-dimensional polytopic set using the Shoelace formula.

### Input

- `X` -- two-dimensional polytopic set

### Output

A number representing the area of `X`.

### Notes

This algorithm is applicable to any polytopic set `X` whose list of vertices can
be computed via `vertices_list`.

### Algorithm

Let `m` be the number of vertices of `X`. We consider the following instances:

- `m = 0, 1, 2`: the output is zero.
- `m = 3`: the triangle case is solved using the Shoelace formula with 3 points.
- `m = 4`: the quadrilateral case is solved by the factored version of the
           Shoelace formula with 4 points.

Otherwise, the general Shoelace formula is used; for details see the
[Wikipedia page](https://en.wikipedia.org/wiki/Shoelace_formula).
"""
function area(X::LazySet{N}) where {N}
    @assert isconvextype(typeof(X)) "this function requires a convex set"
    @assert dim(X) == 2 "this function only applies to two-dimensional sets, " *
        "but the given set is $(dim(X))-dimensional"

    Xpoly = convert(VPolygon, X)  # sorts vertices
    vlist = vertices_list(Xpoly)
    m = length(vlist)

    if m <= 2
        return zero(N)
    end

    if m == 3 # triangle
        res = _area_triangle(vlist)

    elseif m == 4 # quadrilateral
        res = _area_quadrilateral(vlist)

    else # general case
        res = _area_polygon(vlist)
    end

    return res
end

function _area_triangle(v::Vector{VN}) where {N, VN<:AbstractVector{N}}
    A = v[1]
    B = v[2]
    C = v[3]
    res = A[1] * (B[2] - C[2]) + B[1] * (C[2] - A[2]) + C[1] * (A[2] - B[2])
    return abs(res/2)
end

function _area_quadrilateral(v::Vector{VN}) where {N, VN<:AbstractVector{N}}
    A = v[1]
    B = v[2]
    C = v[3]
    D = v[4]
    res = A[1] * (B[2] - D[2]) + B[1] * (C[2] - A[2]) + C[1] * (D[2] - B[2]) +
          D[1] * (A[2] - C[2])
    return abs(res/2)
end

function _area_polygon(v::Vector{VN}) where {N, VN<:AbstractVector{N}}
    m = length(v)
    @inbounds res = v[m][1] * v[1][2] - v[1][1] * v[m][2]
    for i in 1:m-1
        @inbounds res += v[i][1] * v[i+1][2] - v[i+1][1] * v[i][2]
    end
    return abs(res/2)
end

"""
    singleton_list(P::LazySet)

Return the vertices of a polytopic set as a list of singletons.

### Input

- `P` -- polytopic set

### Output

A list of the vertices of `P` as `Singleton`s.

### Notes

This function relies on `vertices_list`, which raises an error if the set is
not polytopic (e.g., unbounded).
"""
function singleton_list(P::LazySet)
    return [Singleton(x) for x in vertices_list(P)]
end

"""
    concretize(X::LazySet)

Construct a concrete representation of a (possibly lazy) set.

### Input

- `X` -- set

### Output

A concrete representation of `X` (as far as possible).

### Notes

Since not every lazy set has a concrete set representation in this library, the
result may be partially lazy.
"""
function concretize(X::LazySet)
    return X
end

"""
    constraints(X::LazySet)

Construct an iterator over the constraints of a polyhedral set.

### Input

- `X` -- polyhedral set

### Output

An iterator over the constraints of `X`.
"""
function constraints(X::LazySet)
    return _constraints_fallback(X)
end

"""
    vertices(X::LazySet)

Construct an iterator over the vertices of a polytopic set.

### Input

- `X` -- polytopic set

### Output

An iterator over the vertices of `X`.
"""
function vertices(X::LazySet)
    return _vertices_fallback(X)
end

function _constraints_fallback(X::LazySet)
    return VectorIterator(constraints_list(X))
end

function _vertices_fallback(X::LazySet)
    return VectorIterator(vertices_list(X))
end

function load_delaunay_MiniQhull()
return quote

import .MiniQhull: delaunay
export delaunay

"""
    delaunay(X::LazySet)

Compute the Delaunay triangulation of the given polytopic set.

### Input

- `X`                    -- polytopic set
- `compute_triangles_3d` -- (optional; default: `false`) flag to compute the 2D
                            triangulation of a 3D set

### Output

A union of polytopes in vertex representation.

### Notes

This implementation requires the package
[MiniQhull.jl](https://github.com/gridap/MiniQhull.jl), which uses the library
[Qhull](http://www.qhull.org/).

The method works in arbitrary dimension and the requirement is that the list of
vertices of `X` can be obtained.
"""
function delaunay(X::LazySet; compute_triangles_3d::Bool=false)
    vlist, connect_mat = delaunay_vlist_connectivity(X;
        compute_triangles_3d=compute_triangles_3d)
    nsimplices = size(connect_mat, 2)
    if compute_triangles_3d
        simplices = [VPolytope(vlist[connect_mat[1:3, j]]) for j in 1:nsimplices]
    else
        simplices = [VPolytope(vlist[connect_mat[:, j]]) for j in 1:nsimplices]
    end
    return UnionSetArray(simplices)
end

# compute the vertices and the connectivity matrix of the Delaunay triangulation
#
# if the flag `compute_triangles_3d` is set, the resulting matrix still has four
# rows, but the last row has no meaning
function delaunay_vlist_connectivity(X::LazySet;
                                     compute_triangles_3d::Bool=false)
    n = dim(X)
    @assert !compute_triangles_3d || n == 3 "the `compute_triangles_3d` " *
                                            "option requires 3D inputs"
    vlist=vertices_list(X)
    m = length(vlist)
    coordinates = vcat(vlist...)
    flags = compute_triangles_3d ? "qhull Qt" : nothing
    connectivity_matrix = delaunay(n, m, coordinates, flags)
    return vlist, connectivity_matrix
end

end end  # load_delaunay_MiniQhull

"""
    complement(X::LazySet)

Return the complement of a polyhedral set.

### Input

- `X` -- polyhedral set

### Output

A `UnionSetArray` of half-spaces, i.e., the output is the union of the linear
constraints which are obtained by complementing each constraint of `X`.

### Algorithm

The principle used in this implementation is that for any pair of sets
``(X, Y)`` we have that ``(X ∩ Y)^C = X^C ∪ Y^C``. In particular, we can apply
this rule for each constraint that defines a polyhedral set. Hence the concrete
complement can be represented as the set union of the complement of each
constraint.
"""
function complement(X::LazySet)
    return UnionSetArray(constraints_list(Complement(X)))
end

"""
    project(S::LazySet, block::AbstractVector{Int}, [::Nothing=nothing],
            [n]::Int=dim(S); [kwargs...])

Project a set to a given block by using a concrete linear map.

### Input

- `S`       -- set
- `block`   -- block structure - a vector with the dimensions of interest
- `nothing` -- (default: `nothing`)
- `n`       -- (optional, default: `dim(S)`) ambient dimension of the set `S`

### Output

A set representing the projection of the set `S` to block `block`.

### Algorithm

We apply the function `linear_map`.
"""
@inline function project(S::LazySet, block::AbstractVector{Int},
                         ::Nothing=nothing, n::Int=dim(S); kwargs...)
    return _project_linear_map(S, block, n; kwargs...)
end

@inline function _project_linear_map(S::LazySet{N}, block::AbstractVector{Int},
                                     n::Int=dim(S); kwargs...) where {N}
    M = projection_matrix(block, n, N)
    return linear_map(M, S)
end

"""
    project(S::LazySet, block::AbstractVector{Int}, set_type::Type{TS},
            [n]::Int=dim(S); [kwargs...]) where {TS<:LazySet}

Project a set to a given block and set type, possibly involving an
overapproximation.

### Input

- `S`        -- set
- `block`    -- block structure - a vector with the dimensions of interest
- `set_type` -- target set type
- `n`        -- (optional, default: `dim(S)`) ambient dimension of the set `S`

### Output

A set of type `set_type` representing an overapproximation of the projection of
`S`.

### Algorithm

1. Project the set `S` with `M⋅S`, where `M` is the identity matrix in the block
coordinates and zero otherwise.
2. Overapproximate the projected set using `overapproximate` and `set_type`.
"""
@inline function project(S::LazySet, block::AbstractVector{Int},
                         set_type::Type{TS}, n::Int=dim(S);
                         kwargs...) where {TS<:LazySet}
    lm = project(S, block, LinearMap, n)
    return overapproximate(lm, set_type)
end

"""
    project(S::LazySet, block::AbstractVector{Int},
            set_type_and_precision::Pair{T, N}, [n]::Int=dim(S);
            [kwargs...]) where {T<:UnionAll, N<:Real}

Project a set to a given block and set type with a certified error bound.

### Input

- `S`     -- set
- `block` -- block structure - a vector with the dimensions of interest
- `set_type_and_precision` -- pair `(T, ε)` of a target set type `T` and an
                              error bound `ε` for approximation
- `n`     -- (optional, default: `dim(S)`) ambient dimension of the set `S`

### Output

A set representing the epsilon-close approximation of the projection of `S`.

### Notes

Currently we only support `HPolygon` as set type, which implies that the set
must be two-dimensional.

### Algorithm

1. Project the set `S` with `M⋅S`, where `M` is the identity matrix in the block
coordinates and zero otherwise.
2. Overapproximate the projected set with the given error bound `ε`.
"""
@inline function project(S::LazySet, block::AbstractVector{Int},
                         set_type_and_precision::Pair{T, N}, n::Int=dim(S);
                         kwargs...) where {T<:UnionAll, N<:Real}
    set_type, ε = set_type_and_precision
    @assert length(block) == 2 && set_type == HPolygon "currently only 2D " *
        "HPolygon projection is supported"

    lm = project(S, block, LinearMap, n)
    return overapproximate(lm, set_type, ε)
end

"""
    project(S::LazySet, block::AbstractVector{Int}, ε::Real, [n]::Int=dim(S);
            [kwargs...])

Project a set to a given block and set type with a certified error bound.

### Input

- `S`     -- set
- `block` -- block structure - a vector with the dimensions of interest
- `ε`     -- error bound for approximation
- `n`     -- (optional, default: `dim(S)`) ambient dimension of the set `S`

### Output

A set representing the epsilon-close approximation of the projection of `S`.

### Algorithm

1. Project the set `S` with `M⋅S`, where `M` is the identity matrix in the block
coordinates and zero otherwise.
2. Overapproximate the projected set with the given error bound `ε`.
The target set type is chosen automatically.
"""
@inline function project(S::LazySet, block::AbstractVector{Int}, ε::Real,
                         n::Int=dim(S); kwargs...)
    # currently we only support HPolygon
    if length(block) == 2
        set_type = HPolygon
    else
        throw(ArgumentError("ε-close approximation is only supported for 2D " *
                            "blocks"))
    end
    return project(S, block, set_type => ε, n)
end

"""
    rectify(X::LazySet, [concrete_intersection]::Bool=false)

Concrete rectification of a set.

### Input

- `X`                     -- set
- `concrete_intersection` -- (optional, default: `false`) flag to compute
                             concrete intersections for intermediate results

### Output

A set corresponding to the rectification of `X`, which is in general a union of
linear maps of intersections.

### Algorithm

For each dimension in which `X` is both positive and negative, we split `X` into
these two parts. Additionally we project the negative part to zero.
"""
function rectify(X::LazySet, concrete_intersection::Bool=false)
    return to_union_of_projections(Rectification(X), concrete_intersection)
end

"""
    rationalize(::Type{T}, X::LazySet{<:AbstractFloat}, tol::Real)
        where {T<:Integer}

Approximate a set of floating-point numbers as a set whose entries are rationals
of the given integer type.

### Input

- `T`   -- (optional, default: `Int`) integer type to represent the rationals
- `X`   -- set which has floating-point components
- `tol` -- (optional, default: `eps(N)`) tolerance of the result; each rationalized
           component will differ by no more than `tol` with respect to the floating-point value

### Output

A set of the same base type of `X` where each numerical component is of
type `Rational{T}`.
"""
function rationalize(::Type{T}, X::LazySet{<:AbstractFloat}, tol::Real) where {T<:Integer}
    m = length(fieldnames(typeof(X)))
    frat = ntuple(fi -> rationalize(T, getfield(X, fi), tol), m)
    ST = basetype(X)
    return ST(frat...)
end

# no integer type specified
rationalize(X::LazySet{<:AbstractFloat}; kwargs...) =
    rationalize(Int, X; kwargs...)

# `tol` as kwarg
rationalize(::Type{T}, X::LazySet{N}; tol::Real=eps(N)) where {T<:Integer, N<:AbstractFloat} =
    rationalize(T, X, tol)

# vectors of sets
rationalize(::Type{T}, X::AbstractVector{<:LazySet{<:AbstractFloat}}, tol::Real) where {T<:Integer} =
    rationalize.(Ref(T), X, Ref(tol))

"""
    permute(X::LazySet, p::AbstractVector{Int})

Permute the dimensions of a set according to a given permutation vector.

### Input

- `X` -- set
- `p` -- permutation vector

### Output

A new set corresponding to `X` where the dimensions have been permuted according
to `p`.
"""
function permute end

"""
    chebyshev_center_radius(P::LazySet{N};
                            [backend]=default_polyhedra_backend(P),
                            [solver]=default_lp_solver_polyhedra(N; presolve=true)
                           ) where {N}

Compute a [Chebyshev center](https://en.wikipedia.org/wiki/Chebyshev_center)
and the corresponding radius of a polytopic set.

### Input

- `P`       -- polytopic set
- `backend` -- (optional; default: `default_polyhedra_backend(P)`) the backend
               for polyhedral computations
- `solver`  -- (optional; default:
               `default_lp_solver_polyhedra(N; presolve=true)`) the LP solver
               passed to `Polyhedra`

### Output

The pair `(c, r)` where `c` is a Chebyshev center of `P` and `r` is the radius
of the largest ball with center `c` enclosed by `P`.

### Notes

The Chebyshev center is the center of a largest Euclidean ball enclosed by `P`.
In general, the center of such a ball is not unique, but the radius is.

### Algorithm

We call `Polyhedra.chebyshevcenter`.
"""
function chebyshev_center_radius(P::LazySet{N};
                                 backend=default_polyhedra_backend(P),
                                 solver=default_lp_solver_polyhedra(N; presolve=true)
                                ) where {N}
    require(@__MODULE__, :Polyhedra; fun_name="chebyshev_center")
    if !is_polyhedral(P) && !isboundedtype(typeof(P))
        error("can only compute a Chebyshev center for polytopes")
    end

    Q = polyhedron(P; backend=backend)
    c, r = Polyhedra.chebyshevcenter(Q, solver)
    return c, r
end

function load_polyhedra_lazyset()  # function to be loaded by Requires
return quote
# see the interface file init_Polyhedra.jl for the imports

"""
    polyhedron(P::LazySet; [backend]=default_polyhedra_backend(P))

Compute a set representation from `Polyhedra.jl`.

### Input

- `P`       -- polyhedral set
- `backend` -- (optional, default: call `default_polyhedra_backend(P)`)
                the polyhedral computations backend

### Output

A set representation in the `Polyhedra` library.

### Notes

For further information on the supported backends see
[Polyhedra's documentation](https://juliapolyhedra.github.io/).

### Algorithm

This default implementation uses `tosimplehrep`, which computes the constraint
representation of `P`. Set types preferring the vertex representation should
implement their own method.
"""
function polyhedron(P::LazySet; backend=default_polyhedra_backend(P))
    A, b = tosimplehrep(P)
    return Polyhedra.polyhedron(Polyhedra.hrep(A, b), backend)
end

"""
    triangulate(X::LazySet)

Triangulate a three-dimensional polyhedral set.

### Input

- `X` -- three-dimensional polyhedral set

### Output

A tuple `(p, c)` where `p` is a matrix, with each column containing a point, and
`c` is a list of 3-tuples containing the indices of the points in each triangle.
"""
function triangulate(X::LazySet)
    dim(X) == 3 || throw(ArgumentError("the dimension of the set should be " *
        "three, got $(dim(X))"))
    @assert is_polyhedral(X) "triangulation requires a polyhedral set"

    P = polyhedron(X)
    mes = Mesh(P)
    coords = Polyhedra.GeometryBasics.coordinates(mes)
    connec = Polyhedra.GeometryBasics.faces(mes)

    ntriangles = length(connec)
    npoints = length(coords)
    @assert npoints == 3 * ntriangles
    points = Matrix{Float32}(undef, 3, npoints)

    for i in 1:npoints
        points[:, i] .= coords[i].data
    end

    connec_tup = getfield.(connec, :data)

    return points, connec_tup
end

end end  # quote / load_polyhedra_lazyset()

"""
    isempty(P::LazySet{N}, witness::Bool=false;
            [use_polyhedra_interface]::Bool=false, [solver]=nothing,
            [backend]=nothing) where {N}

Check whether a polyhedral set is empty.

### Input

- `P`       -- polyhedral set
- `witness` -- (optional, default: `false`) compute a witness if activated
- `use_polyhedra_interface` -- (optional, default: `false`) if `true`, we use
               the `Polyhedra` interface for the emptiness test
- `solver`  -- (optional, default: `nothing`) LP-solver backend; uses
               `default_lp_solver(N)` if not provided
- `backend` -- (optional, default: `nothing`) backend for polyhedral
               computations in `Polyhedra`; uses `default_polyhedra_backend(P)`
               if not provided

### Output

* If `witness` option is deactivated: `true` iff ``P = ∅``
* If `witness` option is activated:
  * `(true, [])` iff ``P = ∅``
  * `(false, v)` iff ``P ≠ ∅`` and ``v ∈ P``

### Notes

The default value of the `backend` is set internally and depends on whether the
`use_polyhedra_interface` option is set or not.
If the option is set, we use `default_polyhedra_backend(P)`.

Witness production is not supported if `use_polyhedra_interface` is `true`.

### Algorithm

The algorithm sets up a feasibility LP for the constraints of `P`.
If `use_polyhedra_interface` is `true`, we call `Polyhedra.isempty`.
Otherwise, we set up the LP internally.
"""
function isempty(P::LazySet{N},
                 witness::Bool=false;
                 use_polyhedra_interface::Bool=false,
                 solver=nothing,
                 backend=nothing) where {N}
    @assert is_polyhedral(P) "this algorithm requires a polyhedral set"
    clist = constraints_list(P)
    if length(clist) < 2
        # catch corner case because of problems in LP solver for Rationals
        return witness ? (false, an_element(P)) : false
    end
    if use_polyhedra_interface
        return _isempty_polyhedron_polyhedra(P, witness; solver=solver,
                                             backend=backend)
    else
        return _isempty_polyhedron_lp(clist, witness; solver=solver)
    end
end

function _isempty_polyhedron(P::LazySet{N}, witness::Bool=false;
                             use_polyhedra_interface::Bool=false,
                             solver=nothing, backend=nothing) where {N}
    if use_polyhedra_interface
        return _isempty_polyhedron_polyhedra(P, witness; solver=solver,
                                             backend=backend)
    else
        return _isempty_polyhedron_lp(constraints_list(P), witness;
                                      solver=solver)
    end
end

function _isempty_polyhedron_polyhedra(P::LazySet{N}, witness::Bool=false;
                                       solver=nothing, backend=nothing) where {N}
    require(@__MODULE__, :Polyhedra; fun_name="isempty",
            explanation="with the active option `use_polyhedra_interface`")

    if backend == nothing
        backend = default_polyhedra_backend(P)
    end

    if isnothing(solver)
        result = Polyhedra.isempty(polyhedron(P; backend=backend))
    else
        result = Polyhedra.isempty(polyhedron(P; backend=backend), solver)
    end

    if result
        return witness ? (true, N[]) : true
    elseif witness
        error("witness production is not supported yet")
    else
        return false
    end
end

"""
    linear_map(M::AbstractMatrix, P::LazySet; kwargs...)

Concrete linear map of a polyhedral set.

### Input

- `M` -- matrix
- `P` -- polyhedral set

### Output

A set representing the concrete linear map.
"""
function linear_map(M::AbstractMatrix, P::LazySet; kwargs...)
    if is_polyhedral(P)
        return _linear_map_polyhedron(M, P; kwargs...)
    else
        throw(ArgumentError("`linear_map` is not implemented for the given set"))
    end
end<|MERGE_RESOLUTION|>--- conflicted
+++ resolved
@@ -100,11 +100,7 @@
 julia> concrete_subtypes = subtypes(LazySet, true);
 
 julia> length(concrete_subtypes)
-<<<<<<< HEAD
-55
-=======
-53
->>>>>>> eab08977
+54
 
 julia> println.(concrete_subtypes);
 AffineMap
